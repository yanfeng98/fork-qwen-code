<div align="center">

[![npm version](https://img.shields.io/npm/v/@qwen-code/qwen-code.svg)](https://www.npmjs.com/package/@qwen-code/qwen-code)
<a href="https://deepwiki.com/QwenLM/qwen-code"><img src="https://devin.ai/assets/deepwiki-badge.png" alt="Ask DeepWiki.com" style="height:20px;"></a>

**An open-source AI agent that lives in your terminal.**

<a href="https://qwenlm.github.io/qwen-code-docs/zh/users/overview">中文</a>

</div>

Qwen Code is an open-source AI agent for the terminal. It helps you understand large codebases, automate tedious work, and ship faster.

![](./assets/qwen_code.png)

## Why Qwen Code?

- **OpenAI-compatible, OAuth free tier**: use an OpenAI-compatible API, or sign in with Qwen OAuth to get 2,000 free requests/day.
- **Open-source, co-evolving**: both the framework and the Qwen3-Coder model are open-source—and they ship and evolve together.
- **Agentic workflow, feature-rich**: rich built-in tools (Skills, SubAgents, Plan Mode) for a full agentic workflow and a Claude Code-like experience.
- **Terminal-first, IDE-friendly**: built for developers who live in the command line, with optional integration for VS Code and Zed.

## Installation

#### Prerequisites

```bash
# Node.js 20+
curl -qL https://www.npmjs.com/install.sh | sh
```

#### NPM (recommended)

```bash
npm install -g @qwen-code/qwen-code@latest
qwen --version
```

#### Install from source

```bash
git clone git@github.com:yanfeng98/fork-qwen-code.git
cd fork-qwen-code
npm install
npm install -g .

# install in development mode
npm run build
npm run start
```

## Quick Start

```bash
# Start Qwen Code (interactive)
qwen

# Then, in the session:
/help
/auth
```

On first use, you'll be prompted to sign in. You can run `/auth` anytime to switch authentication methods.

Example prompts:

```text
What does this project do?
Explain the codebase structure.
Help me refactor this function.
Generate unit tests for this module.
```

## Authentication

Qwen Code supports two authentication methods:

- **Qwen OAuth (recommended & free)**: sign in with your `qwen.ai` account in a browser.
- **OpenAI-compatible API**: use `OPENAI_API_KEY` (and optionally a custom base URL / model).

#### Qwen OAuth (recommended)

Start `qwen`, then run:

```bash
/auth
```

Choose **Qwen OAuth** and complete the browser flow.

#### OpenAI-compatible API (API key)

Environment variables (recommended for CI / headless environments):

```bash
export OPENAI_API_KEY="your-api-key-here"
export OPENAI_BASE_URL="https://api.openai.com/v1"  # optional
export OPENAI_MODEL="gpt-4o"                        # optional
```

For details (including `.qwen/.env` loading and security notes), see the [authentication guide](https://qwenlm.github.io/qwen-code-docs/en/users/configuration/auth/).

## Usage

As an open-source terminal agent, you can use Qwen Code in four primary ways:

1. Interactive mode (terminal UI)
2. Headless mode (scripts, CI)
3. IDE integration (VS Code, Zed)
4. TypeScript SDK

#### Interactive mode

```bash
cd your-project/
qwen
```

Run `qwen` in your project folder to launch the interactive terminal UI. Use `@` to reference local files (for example `@src/main.ts`).

#### Headless mode

```bash
cd your-project/
qwen -p "your question"
```

Use `-p` to run Qwen Code without the interactive UI—ideal for scripts, automation, and CI/CD. Learn more: [Headless mode](https://qwenlm.github.io/qwen-code-docs/en/users/features/headless).

#### IDE integration

Use Qwen Code inside your editor (VS Code and Zed):

- [Use in VS Code](https://qwenlm.github.io/qwen-code-docs/en/users/integration-vscode/)
- [Use in Zed](https://qwenlm.github.io/qwen-code-docs/en/users/integration-zed/)

#### TypeScript SDK

Build on top of Qwen Code with the TypeScript SDK:

- [Use the Qwen Code SDK](./packages/sdk-typescript/README.md)

## Commands & Shortcuts

### Session Commands

- `/help` - Display available commands
- `/clear` - Clear conversation history
- `/compress` - Compress history to save tokens
- `/stats` - Show current session information
- `/bug` - Submit a bug report
- `/exit` or `/quit` - Exit Qwen Code

### Keyboard Shortcuts

- `Ctrl+C` - Cancel current operation
- `Ctrl+D` - Exit (on empty line)
- `Up/Down` - Navigate command history

> Learn more about [Commands](https://qwenlm.github.io/qwen-code-docs/en/users/features/commands/)
>
> **Tip**: In YOLO mode (`--yolo`), vision switching happens automatically without prompts when images are detected. Learn more about [Approval Mode](https://qwenlm.github.io/qwen-code-docs/en/users/features/approval-mode/)

## Configuration

Qwen Code can be configured via `settings.json`, environment variables, and CLI flags.

- **User settings**: `~/.qwen/settings.json`
- **Project settings**: `.qwen/settings.json`

See [settings](https://qwenlm.github.io/qwen-code-docs/en/users/configuration/settings/) for available options and precedence.

## Ecosystem

Looking for a graphical interface?

<<<<<<< HEAD
- [**Gemini CLI Desktop**](https://github.com/Piebald-AI/gemini-cli-desktop) A cross-platform desktop/web/mobile UI for Qwen Code
=======
- [**AionUi**](https://github.com/iOfficeAI/AionUi) A modern GUI for command-line AI tools including Qwen Code
- [**Gemini CLI Desktop**](https://github.com/Piebald-AI/gemini-cli-desktop) A cross-platform desktop/web/mobile UI for Qwen Code

## Troubleshooting

If you encounter issues, check the [troubleshooting guide](https://qwenlm.github.io/qwen-code-docs/en/users/support/troubleshooting/).

To report a bug from within the CLI, run `/bug` and include a short title and repro steps.

## Acknowledgments

This project is based on [Google Gemini CLI](https://github.com/google-gemini/gemini-cli). We acknowledge and appreciate the excellent work of the Gemini CLI team. Our main contribution focuses on parser-level adaptations to better support Qwen-Coder models.
>>>>>>> e27e9a5f
<|MERGE_RESOLUTION|>--- conflicted
+++ resolved
@@ -174,19 +174,5 @@
 
 Looking for a graphical interface?
 
-<<<<<<< HEAD
-- [**Gemini CLI Desktop**](https://github.com/Piebald-AI/gemini-cli-desktop) A cross-platform desktop/web/mobile UI for Qwen Code
-=======
 - [**AionUi**](https://github.com/iOfficeAI/AionUi) A modern GUI for command-line AI tools including Qwen Code
-- [**Gemini CLI Desktop**](https://github.com/Piebald-AI/gemini-cli-desktop) A cross-platform desktop/web/mobile UI for Qwen Code
-
-## Troubleshooting
-
-If you encounter issues, check the [troubleshooting guide](https://qwenlm.github.io/qwen-code-docs/en/users/support/troubleshooting/).
-
-To report a bug from within the CLI, run `/bug` and include a short title and repro steps.
-
-## Acknowledgments
-
-This project is based on [Google Gemini CLI](https://github.com/google-gemini/gemini-cli). We acknowledge and appreciate the excellent work of the Gemini CLI team. Our main contribution focuses on parser-level adaptations to better support Qwen-Coder models.
->>>>>>> e27e9a5f
+- [**Gemini CLI Desktop**](https://github.com/Piebald-AI/gemini-cli-desktop) A cross-platform desktop/web/mobile UI for Qwen Code