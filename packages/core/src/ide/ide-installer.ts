/**
 * @license
 * Copyright 2025 Google LLC
 * SPDX-License-Identifier: Apache-2.0
 */

<<<<<<< HEAD
import * as child_process from 'child_process';
import * as process from 'process';
import * as path from 'path';
import * as fs from 'fs';
import * as os from 'os';
import { DetectedIde } from './detect-ide.js';
import { QWEN_CODE_COMPANION_EXTENSION_NAME } from './constants.js';
=======
import * as child_process from 'node:child_process';
import * as process from 'node:process';
import * as path from 'node:path';
import * as fs from 'node:fs';
import * as os from 'node:os';
import { DetectedIde, getIdeInfo, type IdeInfo } from './detect-ide.js';
import { GEMINI_CLI_COMPANION_EXTENSION_NAME } from './constants.js';
>>>>>>> 76553622

function getVsCodeCommand(platform: NodeJS.Platform = process.platform) {
  return platform === 'win32' ? 'code.cmd' : 'code';
}

export interface IdeInstaller {
  install(): Promise<InstallResult>;
}

export interface InstallResult {
  success: boolean;
  message: string;
}

async function findVsCodeCommand(
  platform: NodeJS.Platform = process.platform,
): Promise<string | null> {
  // 1. Check PATH first.
  const vscodeCommand = getVsCodeCommand(platform);
  try {
<<<<<<< HEAD
    if (process.platform === 'win32') {
      const result = child_process
        .execSync(`where.exe ${VSCODE_COMMAND}`)
=======
    if (platform === 'win32') {
      const result = child_process
        .execSync(`where.exe ${vscodeCommand}`)
>>>>>>> 76553622
        .toString()
        .trim();
      // `where.exe` can return multiple paths. Return the first one.
      const firstPath = result.split(/\r?\n/)[0];
      if (firstPath) {
        return firstPath;
      }
    } else {
<<<<<<< HEAD
      child_process.execSync(`command -v ${VSCODE_COMMAND}`, {
        stdio: 'ignore',
      });
      return VSCODE_COMMAND;
=======
      child_process.execSync(`command -v ${vscodeCommand}`, {
        stdio: 'ignore',
      });
      return vscodeCommand;
>>>>>>> 76553622
    }
  } catch {
    // Not in PATH, continue to check common locations.
  }

  // 2. Check common installation locations.
  const locations: string[] = [];
  const homeDir = os.homedir();

  if (platform === 'darwin') {
    // macOS
    locations.push(
      '/Applications/Visual Studio Code.app/Contents/Resources/app/bin/code',
      path.join(homeDir, 'Library/Application Support/Code/bin/code'),
    );
  } else if (platform === 'linux') {
    // Linux
    locations.push(
      '/usr/share/code/bin/code',
      '/snap/bin/code',
      path.join(homeDir, '.local/share/code/bin/code'),
    );
  } else if (platform === 'win32') {
    // Windows
    locations.push(
      path.join(
        process.env['ProgramFiles'] || 'C:\\Program Files',
        'Microsoft VS Code',
        'bin',
        'code.cmd',
      ),
      path.join(
        homeDir,
        'AppData',
        'Local',
        'Programs',
        'Microsoft VS Code',
        'bin',
        'code.cmd',
      ),
    );
  }

  for (const location of locations) {
    if (fs.existsSync(location)) {
      return location;
    }
  }

  return null;
}

class VsCodeInstaller implements IdeInstaller {
  private vsCodeCommand: Promise<string | null>;
  private readonly ideInfo: IdeInfo;

  constructor(
    readonly ide: DetectedIde,
    readonly platform = process.platform,
  ) {
    this.vsCodeCommand = findVsCodeCommand(platform);
    this.ideInfo = getIdeInfo(ide);
  }

  async install(): Promise<InstallResult> {
    const commandPath = await this.vsCodeCommand;
    if (!commandPath) {
      return {
        success: false,
<<<<<<< HEAD
        message: `VS Code CLI not found. Please ensure 'code' is in your system's PATH. For help, see https://code.visualstudio.com/docs/configure/command-line#_code-is-not-recognized-as-an-internal-or-external-command. You can also install the '${QWEN_CODE_COMPANION_EXTENSION_NAME}' extension manually from the VS Code marketplace.`,
=======
        message: `${this.ideInfo.displayName} CLI not found. Please ensure 'code' is in your system's PATH. For help, see https://code.visualstudio.com/docs/configure/command-line#_code-is-not-recognized-as-an-internal-or-external-command. You can also install the '${GEMINI_CLI_COMPANION_EXTENSION_NAME}' extension manually from the VS Code marketplace.`,
>>>>>>> 76553622
      };
    }

    const command = `"${commandPath}" --install-extension qwenlm.qwen-code-vscode-ide-companion --force`;
    try {
      child_process.execSync(command, { stdio: 'pipe' });
      return {
        success: true,
<<<<<<< HEAD
        message: 'VS Code companion extension was installed successfully.',
=======
        message: `${this.ideInfo.displayName} companion extension was installed successfully.`,
>>>>>>> 76553622
      };
    } catch (_error) {
      return {
        success: false,
<<<<<<< HEAD
        message: `Failed to install VS Code companion extension. Please try installing '${QWEN_CODE_COMPANION_EXTENSION_NAME}' manually from the VS Code extension marketplace.`,
=======
        message: `Failed to install ${this.ideInfo.displayName} companion extension. Please try installing '${GEMINI_CLI_COMPANION_EXTENSION_NAME}' manually from the ${this.ideInfo.displayName} extension marketplace.`,
>>>>>>> 76553622
      };
    }
  }
}

export function getIdeInstaller(
  ide: DetectedIde,
  platform = process.platform,
): IdeInstaller | null {
  switch (ide) {
    case DetectedIde.VSCode:
    case DetectedIde.FirebaseStudio:
      return new VsCodeInstaller(ide, platform);
    default:
      return null;
  }
}<|MERGE_RESOLUTION|>--- conflicted
+++ resolved
@@ -4,23 +4,13 @@
  * SPDX-License-Identifier: Apache-2.0
  */
 
-<<<<<<< HEAD
-import * as child_process from 'child_process';
-import * as process from 'process';
-import * as path from 'path';
-import * as fs from 'fs';
-import * as os from 'os';
-import { DetectedIde } from './detect-ide.js';
-import { QWEN_CODE_COMPANION_EXTENSION_NAME } from './constants.js';
-=======
 import * as child_process from 'node:child_process';
 import * as process from 'node:process';
 import * as path from 'node:path';
 import * as fs from 'node:fs';
 import * as os from 'node:os';
 import { DetectedIde, getIdeInfo, type IdeInfo } from './detect-ide.js';
-import { GEMINI_CLI_COMPANION_EXTENSION_NAME } from './constants.js';
->>>>>>> 76553622
+import { QWEN_CODE_COMPANION_EXTENSION_NAME } from './constants.js';
 
 function getVsCodeCommand(platform: NodeJS.Platform = process.platform) {
   return platform === 'win32' ? 'code.cmd' : 'code';
@@ -41,15 +31,9 @@
   // 1. Check PATH first.
   const vscodeCommand = getVsCodeCommand(platform);
   try {
-<<<<<<< HEAD
-    if (process.platform === 'win32') {
-      const result = child_process
-        .execSync(`where.exe ${VSCODE_COMMAND}`)
-=======
     if (platform === 'win32') {
       const result = child_process
         .execSync(`where.exe ${vscodeCommand}`)
->>>>>>> 76553622
         .toString()
         .trim();
       // `where.exe` can return multiple paths. Return the first one.
@@ -58,17 +42,10 @@
         return firstPath;
       }
     } else {
-<<<<<<< HEAD
-      child_process.execSync(`command -v ${VSCODE_COMMAND}`, {
-        stdio: 'ignore',
-      });
-      return VSCODE_COMMAND;
-=======
       child_process.execSync(`command -v ${vscodeCommand}`, {
         stdio: 'ignore',
       });
       return vscodeCommand;
->>>>>>> 76553622
     }
   } catch {
     // Not in PATH, continue to check common locations.
@@ -138,11 +115,7 @@
     if (!commandPath) {
       return {
         success: false,
-<<<<<<< HEAD
-        message: `VS Code CLI not found. Please ensure 'code' is in your system's PATH. For help, see https://code.visualstudio.com/docs/configure/command-line#_code-is-not-recognized-as-an-internal-or-external-command. You can also install the '${QWEN_CODE_COMPANION_EXTENSION_NAME}' extension manually from the VS Code marketplace.`,
-=======
-        message: `${this.ideInfo.displayName} CLI not found. Please ensure 'code' is in your system's PATH. For help, see https://code.visualstudio.com/docs/configure/command-line#_code-is-not-recognized-as-an-internal-or-external-command. You can also install the '${GEMINI_CLI_COMPANION_EXTENSION_NAME}' extension manually from the VS Code marketplace.`,
->>>>>>> 76553622
+        message: `${this.ideInfo.displayName} CLI not found. Please ensure 'code' is in your system's PATH. For help, see https://code.visualstudio.com/docs/configure/command-line#_code-is-not-recognized-as-an-internal-or-external-command. You can also install the '${QWEN_CODE_COMPANION_EXTENSION_NAME}' extension manually from the VS Code marketplace.`,
       };
     }
 
@@ -151,20 +124,12 @@
       child_process.execSync(command, { stdio: 'pipe' });
       return {
         success: true,
-<<<<<<< HEAD
-        message: 'VS Code companion extension was installed successfully.',
-=======
         message: `${this.ideInfo.displayName} companion extension was installed successfully.`,
->>>>>>> 76553622
       };
     } catch (_error) {
       return {
         success: false,
-<<<<<<< HEAD
-        message: `Failed to install VS Code companion extension. Please try installing '${QWEN_CODE_COMPANION_EXTENSION_NAME}' manually from the VS Code extension marketplace.`,
-=======
-        message: `Failed to install ${this.ideInfo.displayName} companion extension. Please try installing '${GEMINI_CLI_COMPANION_EXTENSION_NAME}' manually from the ${this.ideInfo.displayName} extension marketplace.`,
->>>>>>> 76553622
+        message: `Failed to install ${this.ideInfo.displayName} companion extension. Please try installing '${QWEN_CODE_COMPANION_EXTENSION_NAME}' manually from the ${this.ideInfo.displayName} extension marketplace.`,
       };
     }
   }
