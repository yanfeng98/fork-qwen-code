/**
 * @license
 * Copyright 2025 Google LLC
 * SPDX-License-Identifier: Apache-2.0
 */

import * as http from 'node:http';
import * as crypto from 'node:crypto';
import { URL } from 'node:url';
import { openBrowserSecurely } from '../utils/secure-browser-launcher.js';
import type { OAuthToken } from './token-storage/types.js';
import { MCPOAuthTokenStorage } from './oauth-token-storage.js';
import { getErrorMessage } from '../utils/errors.js';
import { OAuthUtils } from './oauth-utils.js';

/**
 * OAuth configuration for an MCP server.
 */
export interface MCPOAuthConfig {
  enabled?: boolean; // Whether OAuth is enabled for this server
  clientId?: string;
  clientSecret?: string;
  authorizationUrl?: string;
  tokenUrl?: string;
  scopes?: string[];
  audiences?: string[];
  redirectUri?: string;
  tokenParamName?: string; // For SSE connections, specifies the query parameter name for the token
}

/**
 * OAuth authorization response.
 */
export interface OAuthAuthorizationResponse {
  code: string;
  state: string;
}

/**
 * OAuth token response from the authorization server.
 */
export interface OAuthTokenResponse {
  access_token: string;
  token_type: string;
  expires_in?: number;
  refresh_token?: string;
  scope?: string;
}

/**
 * Dynamic client registration request.
 */
export interface OAuthClientRegistrationRequest {
  client_name: string;
  redirect_uris: string[];
  grant_types: string[];
  response_types: string[];
  token_endpoint_auth_method: string;
  code_challenge_method?: string[];
  scope?: string;
}

/**
 * Dynamic client registration response.
 */
export interface OAuthClientRegistrationResponse {
  client_id: string;
  client_secret?: string;
  client_id_issued_at?: number;
  client_secret_expires_at?: number;
  redirect_uris: string[];
  grant_types: string[];
  response_types: string[];
  token_endpoint_auth_method: string;
  code_challenge_method?: string[];
  scope?: string;
}

/**
 * PKCE (Proof Key for Code Exchange) parameters.
 */
interface PKCEParams {
  codeVerifier: string;
  codeChallenge: string;
  state: string;
}

/**
 * Provider for handling OAuth authentication for MCP servers.
 */
export class MCPOAuthProvider {
  private static readonly REDIRECT_PORT = 7777;
  private static readonly REDIRECT_PATH = '/oauth/callback';
  private static readonly HTTP_OK = 200;

  /**
   * Register a client dynamically with the OAuth server.
   *
   * @param registrationUrl The client registration endpoint URL
   * @param config OAuth configuration
   * @returns The registered client information
   */
  private static async registerClient(
    registrationUrl: string,
    config: MCPOAuthConfig,
  ): Promise<OAuthClientRegistrationResponse> {
    const redirectUri =
      config.redirectUri ||
      `http://localhost:${this.REDIRECT_PORT}${this.REDIRECT_PATH}`;

    const registrationRequest: OAuthClientRegistrationRequest = {
      client_name: 'Gemini CLI (Google ADC)',
      redirect_uris: [redirectUri],
      grant_types: ['authorization_code', 'refresh_token'],
      response_types: ['code'],
      token_endpoint_auth_method: 'none', // Public client
      code_challenge_method: ['S256'],
      scope: config.scopes?.join(' ') || '',
    };

    const response = await fetch(registrationUrl, {
      method: 'POST',
      headers: {
        'Content-Type': 'application/json',
      },
      body: JSON.stringify(registrationRequest),
    });

    if (!response.ok) {
      const errorText = await response.text();
      throw new Error(
        `Client registration failed: ${response.status} ${response.statusText} - ${errorText}`,
      );
    }

    return (await response.json()) as OAuthClientRegistrationResponse;
  }

  /**
   * Discover OAuth configuration from an MCP server URL.
   *
   * @param mcpServerUrl The MCP server URL
   * @returns OAuth configuration if discovered, null otherwise
   */
  private static async discoverOAuthFromMCPServer(
    mcpServerUrl: string,
  ): Promise<MCPOAuthConfig | null> {
    // Use the full URL with path preserved for OAuth discovery
    return OAuthUtils.discoverOAuthConfig(mcpServerUrl);
  }

  /**
   * Generate PKCE parameters for OAuth flow.
   *
   * @returns PKCE parameters including code verifier, challenge, and state
   */
  private static generatePKCEParams(): PKCEParams {
    // Generate code verifier (43-128 characters)
    const codeVerifier = crypto.randomBytes(32).toString('base64url');

    // Generate code challenge using SHA256
    const codeChallenge = crypto
      .createHash('sha256')
      .update(codeVerifier)
      .digest('base64url');

    // Generate state for CSRF protection
    const state = crypto.randomBytes(16).toString('base64url');

    return { codeVerifier, codeChallenge, state };
  }

  /**
   * Start a local HTTP server to handle OAuth callback.
   *
   * @param expectedState The state parameter to validate
   * @returns Promise that resolves with the authorization code
   */
  private static async startCallbackServer(
    expectedState: string,
  ): Promise<OAuthAuthorizationResponse> {
    return new Promise((resolve, reject) => {
      const server = http.createServer(
        async (req: http.IncomingMessage, res: http.ServerResponse) => {
          try {
            const url = new URL(
              req.url!,
              `http://localhost:${this.REDIRECT_PORT}`,
            );

            if (url.pathname !== this.REDIRECT_PATH) {
              res.writeHead(404);
              res.end('Not found');
              return;
            }

            const code = url.searchParams.get('code');
            const state = url.searchParams.get('state');
            const error = url.searchParams.get('error');

            if (error) {
              res.writeHead(this.HTTP_OK, { 'Content-Type': 'text/html' });
              res.end(`
              <html>
                <body>
                  <h1>Authentication Failed</h1>
                  <p>Error: ${(error as string).replace(/</g, '&lt;').replace(/>/g, '&gt;')}</p>
                  <p>${((url.searchParams.get('error_description') || '') as string).replace(/</g, '&lt;').replace(/>/g, '&gt;')}</p>
                  <p>You can close this window.</p>
                </body>
              </html>
            `);
              server.close();
              reject(new Error(`OAuth error: ${error}`));
              return;
            }

            if (!code || !state) {
              res.writeHead(400);
              res.end('Missing code or state parameter');
              return;
            }

            if (state !== expectedState) {
              res.writeHead(400);
              res.end('Invalid state parameter');
              server.close();
              reject(new Error('State mismatch - possible CSRF attack'));
              return;
            }

            // Send success response to browser
            res.writeHead(this.HTTP_OK, { 'Content-Type': 'text/html' });
            res.end(`
            <html>
              <body>
                <h1>Authentication Successful!</h1>
                <p>You can close this window and return to Gemini CLI.</p>
                <script>window.close();</script>
              </body>
            </html>
          `);

            server.close();
            resolve({ code, state });
          } catch (error) {
            server.close();
            reject(error);
          }
        },
      );

      server.on('error', reject);
      server.listen(this.REDIRECT_PORT, () => {
        console.log(
          `OAuth callback server listening on port ${this.REDIRECT_PORT}`,
        );
      });

      // Timeout after 5 minutes
      setTimeout(
        () => {
          server.close();
          reject(new Error('OAuth callback timeout'));
        },
        5 * 60 * 1000,
      );
    });
  }

  /**
   * Build the authorization URL with PKCE parameters.
   *
   * @param config OAuth configuration
   * @param pkceParams PKCE parameters
   * @param mcpServerUrl The MCP server URL to use as the resource parameter
   * @returns The authorization URL
   */
  private static buildAuthorizationUrl(
    config: MCPOAuthConfig,
    pkceParams: PKCEParams,
    mcpServerUrl?: string,
  ): string {
    const redirectUri =
      config.redirectUri ||
      `http://localhost:${this.REDIRECT_PORT}${this.REDIRECT_PATH}`;

    const params = new URLSearchParams({
      client_id: config.clientId!,
      response_type: 'code',
      redirect_uri: redirectUri,
      state: pkceParams.state,
      code_challenge: pkceParams.codeChallenge,
      code_challenge_method: 'S256',
    });

    if (config.scopes && config.scopes.length > 0) {
      params.append('scope', config.scopes.join(' '));
    }

    if (config.audiences && config.audiences.length > 0) {
      params.append('audience', config.audiences.join(' '));
    }

    // Add resource parameter for MCP OAuth spec compliance
    // Only add if we have an MCP server URL (indicates MCP OAuth flow, not standard OAuth)
    if (mcpServerUrl) {
      try {
        params.append(
          'resource',
          OAuthUtils.buildResourceParameter(mcpServerUrl),
        );
      } catch (error) {
        console.warn(
          `Could not add resource parameter: ${getErrorMessage(error)}`,
        );
      }
    }

    const url = new URL(config.authorizationUrl!);
    params.forEach((value, key) => {
      url.searchParams.append(key, value);
    });
    return url.toString();
  }

  /**
   * Exchange authorization code for tokens.
   *
   * @param config OAuth configuration
   * @param code Authorization code
   * @param codeVerifier PKCE code verifier
   * @param mcpServerUrl The MCP server URL to use as the resource parameter
   * @returns The token response
   */
  private static async exchangeCodeForToken(
    config: MCPOAuthConfig,
    code: string,
    codeVerifier: string,
    mcpServerUrl?: string,
  ): Promise<OAuthTokenResponse> {
    const redirectUri =
      config.redirectUri ||
      `http://localhost:${this.REDIRECT_PORT}${this.REDIRECT_PATH}`;

    const params = new URLSearchParams({
      grant_type: 'authorization_code',
      code,
      redirect_uri: redirectUri,
      code_verifier: codeVerifier,
      client_id: config.clientId!,
    });

    if (config.clientSecret) {
      params.append('client_secret', config.clientSecret);
    }

    if (config.audiences && config.audiences.length > 0) {
      params.append('audience', config.audiences.join(' '));
    }

    // Add resource parameter for MCP OAuth spec compliance
    // Only add if we have an MCP server URL (indicates MCP OAuth flow, not standard OAuth)
    if (mcpServerUrl) {
      const resourceUrl = mcpServerUrl;
      try {
        params.append(
          'resource',
          OAuthUtils.buildResourceParameter(resourceUrl),
        );
      } catch (error) {
        console.warn(
          `Could not add resource parameter: ${getErrorMessage(error)}`,
        );
      }
    }

    const response = await fetch(config.tokenUrl!, {
      method: 'POST',
      headers: {
        'Content-Type': 'application/x-www-form-urlencoded',
        Accept: 'application/json, application/x-www-form-urlencoded',
      },
      body: params.toString(),
    });

    const responseText = await response.text();
    const contentType = response.headers.get('content-type') || '';

    if (!response.ok) {
      // Try to parse error from form-urlencoded response
      let errorMessage: string | null = null;
      try {
        const errorParams = new URLSearchParams(responseText);
        const error = errorParams.get('error');
        const errorDescription = errorParams.get('error_description');
        if (error) {
          errorMessage = `Token exchange failed: ${error} - ${errorDescription || 'No description'}`;
        }
      } catch {
        // Fall back to raw error
      }
      throw new Error(
        errorMessage ||
          `Token exchange failed: ${response.status} - ${responseText}`,
      );
    }

    // Log unexpected content types for debugging
    if (
      !contentType.includes('application/json') &&
      !contentType.includes('application/x-www-form-urlencoded')
    ) {
      console.warn(
        `Token endpoint returned unexpected content-type: ${contentType}. ` +
          `Expected application/json or application/x-www-form-urlencoded. ` +
          `Will attempt to parse response.`,
      );
    }

    // Try to parse as JSON first, fall back to form-urlencoded
    try {
      return JSON.parse(responseText) as OAuthTokenResponse;
    } catch {
      // Parse form-urlencoded response
      const tokenParams = new URLSearchParams(responseText);
      const accessToken = tokenParams.get('access_token');
      const tokenType = tokenParams.get('token_type') || 'Bearer';
      const expiresIn = tokenParams.get('expires_in');
      const refreshToken = tokenParams.get('refresh_token');
      const scope = tokenParams.get('scope');

      if (!accessToken) {
        // Check for error in response
        const error = tokenParams.get('error');
        const errorDescription = tokenParams.get('error_description');
        throw new Error(
          `Token exchange failed: ${error || 'no_access_token'} - ${errorDescription || responseText}`,
        );
      }

      return {
        access_token: accessToken,
        token_type: tokenType,
        expires_in: expiresIn ? parseInt(expiresIn, 10) : undefined,
        refresh_token: refreshToken || undefined,
        scope: scope || undefined,
      } as OAuthTokenResponse;
    }
  }

  /**
   * Refresh an access token using a refresh token.
   *
   * @param config OAuth configuration
   * @param refreshToken The refresh token
   * @param tokenUrl The token endpoint URL
   * @param mcpServerUrl The MCP server URL to use as the resource parameter
   * @returns The new token response
   */
  static async refreshAccessToken(
    config: MCPOAuthConfig,
    refreshToken: string,
    tokenUrl: string,
    mcpServerUrl?: string,
  ): Promise<OAuthTokenResponse> {
    const params = new URLSearchParams({
      grant_type: 'refresh_token',
      refresh_token: refreshToken,
      client_id: config.clientId!,
    });

    if (config.clientSecret) {
      params.append('client_secret', config.clientSecret);
    }

    if (config.scopes && config.scopes.length > 0) {
      params.append('scope', config.scopes.join(' '));
    }

    if (config.audiences && config.audiences.length > 0) {
      params.append('audience', config.audiences.join(' '));
    }

    // Add resource parameter for MCP OAuth spec compliance
    // Only add if we have an MCP server URL (indicates MCP OAuth flow, not standard OAuth)
    if (mcpServerUrl) {
      try {
        params.append(
          'resource',
          OAuthUtils.buildResourceParameter(mcpServerUrl),
        );
      } catch (error) {
        console.warn(
          `Could not add resource parameter: ${getErrorMessage(error)}`,
        );
      }
    }

    const response = await fetch(tokenUrl, {
      method: 'POST',
      headers: {
        'Content-Type': 'application/x-www-form-urlencoded',
        Accept: 'application/json, application/x-www-form-urlencoded',
      },
      body: params.toString(),
    });

    const responseText = await response.text();
    const contentType = response.headers.get('content-type') || '';

    if (!response.ok) {
      // Try to parse error from form-urlencoded response
      let errorMessage: string | null = null;
      try {
        const errorParams = new URLSearchParams(responseText);
        const error = errorParams.get('error');
        const errorDescription = errorParams.get('error_description');
        if (error) {
          errorMessage = `Token refresh failed: ${error} - ${errorDescription || 'No description'}`;
        }
      } catch {
        // Fall back to raw error
      }
      throw new Error(
        errorMessage ||
          `Token refresh failed: ${response.status} - ${responseText}`,
      );
    }

    // Log unexpected content types for debugging
    if (
      !contentType.includes('application/json') &&
      !contentType.includes('application/x-www-form-urlencoded')
    ) {
      console.warn(
        `Token refresh endpoint returned unexpected content-type: ${contentType}. ` +
          `Expected application/json or application/x-www-form-urlencoded. ` +
          `Will attempt to parse response.`,
      );
    }

    // Try to parse as JSON first, fall back to form-urlencoded
    try {
      return JSON.parse(responseText) as OAuthTokenResponse;
    } catch {
      // Parse form-urlencoded response
      const tokenParams = new URLSearchParams(responseText);
      const accessToken = tokenParams.get('access_token');
      const tokenType = tokenParams.get('token_type') || 'Bearer';
      const expiresIn = tokenParams.get('expires_in');
      const refreshToken = tokenParams.get('refresh_token');
      const scope = tokenParams.get('scope');

      if (!accessToken) {
        // Check for error in response
        const error = tokenParams.get('error');
        const errorDescription = tokenParams.get('error_description');
        throw new Error(
          `Token refresh failed: ${error || 'unknown_error'} - ${errorDescription || responseText}`,
        );
      }

      return {
        access_token: accessToken,
        token_type: tokenType,
        expires_in: expiresIn ? parseInt(expiresIn, 10) : undefined,
        refresh_token: refreshToken || undefined,
        scope: scope || undefined,
      } as OAuthTokenResponse;
    }
  }

  /**
   * Perform the full OAuth authorization code flow with PKCE.
   *
   * @param serverName The name of the MCP server
   * @param config OAuth configuration
   * @param mcpServerUrl Optional MCP server URL for OAuth discovery
   * @returns The obtained OAuth token
   */
  static async authenticate(
    serverName: string,
    config: MCPOAuthConfig,
    mcpServerUrl?: string,
  ): Promise<OAuthToken> {
    // If no authorization URL is provided, try to discover OAuth configuration
    if (!config.authorizationUrl && mcpServerUrl) {
      console.log(
        'No authorization URL provided, attempting OAuth discovery...',
      );

      // First check if the server requires authentication via WWW-Authenticate header
      try {
        const headers: HeadersInit = OAuthUtils.isSSEEndpoint(mcpServerUrl)
          ? { Accept: 'text/event-stream' }
          : { Accept: 'application/json' };

        const response = await fetch(mcpServerUrl, {
          method: 'HEAD',
          headers,
        });

        if (response.status === 401 || response.status === 307) {
          const wwwAuthenticate = response.headers.get('www-authenticate');

          if (wwwAuthenticate) {
            const discoveredConfig =
              await OAuthUtils.discoverOAuthFromWWWAuthenticate(
                wwwAuthenticate,
              );
            if (discoveredConfig) {
              // Merge discovered config with existing config, preserving clientId and clientSecret
              config = {
                ...config,
                authorizationUrl: discoveredConfig.authorizationUrl,
                tokenUrl: discoveredConfig.tokenUrl,
                scopes: discoveredConfig.scopes || config.scopes || [],
                // Preserve existing client credentials
                clientId: config.clientId,
                clientSecret: config.clientSecret,
              };
            }
          }
        }
      } catch (error) {
        console.debug(
          `Failed to check endpoint for authentication requirements: ${getErrorMessage(error)}`,
        );
      }

      // If we still don't have OAuth config, try the standard discovery
      if (!config.authorizationUrl) {
        const discoveredConfig =
          await this.discoverOAuthFromMCPServer(mcpServerUrl);
        if (discoveredConfig) {
          // Merge discovered config with existing config, preserving clientId and clientSecret
          config = {
            ...config,
            authorizationUrl: discoveredConfig.authorizationUrl,
            tokenUrl: discoveredConfig.tokenUrl,
            scopes: discoveredConfig.scopes || config.scopes || [],
            // Preserve existing client credentials
            clientId: config.clientId,
            clientSecret: config.clientSecret,
          };
        } else {
          throw new Error(
            'Failed to discover OAuth configuration from MCP server',
          );
        }
      }
    }

    // If no client ID is provided, try dynamic client registration
    if (!config.clientId) {
      // Extract server URL from authorization URL
      if (!config.authorizationUrl) {
        throw new Error(
          'Cannot perform dynamic registration without authorization URL',
        );
      }

      const authUrl = new URL(config.authorizationUrl);
      const serverUrl = `${authUrl.protocol}//${authUrl.host}`;

      console.log(
        'No client ID provided, attempting dynamic client registration...',
      );

      // Get the authorization server metadata for registration
      const authServerMetadataUrl = new URL(
        '/.well-known/oauth-authorization-server',
        serverUrl,
      ).toString();

      const authServerMetadata =
        await OAuthUtils.fetchAuthorizationServerMetadata(
          authServerMetadataUrl,
        );
      if (!authServerMetadata) {
        throw new Error(
          'Failed to fetch authorization server metadata for client registration',
        );
      }

      // Register client if registration endpoint is available
      if (authServerMetadata.registration_endpoint) {
        const clientRegistration = await this.registerClient(
          authServerMetadata.registration_endpoint,
          config,
        );

        config.clientId = clientRegistration.client_id;
        if (clientRegistration.client_secret) {
          config.clientSecret = clientRegistration.client_secret;
        }

        console.log('Dynamic client registration successful');
      } else {
        throw new Error(
          'No client ID provided and dynamic registration not supported',
        );
      }
    }

    // Validate configuration
    if (!config.clientId || !config.authorizationUrl || !config.tokenUrl) {
      throw new Error(
        'Missing required OAuth configuration after discovery and registration',
      );
    }

    // Generate PKCE parameters
    const pkceParams = this.generatePKCEParams();

    // Build authorization URL
    const authUrl = this.buildAuthorizationUrl(
      config,
      pkceParams,
      mcpServerUrl,
    );

    console.log('\nOpening browser for OAuth authentication...');
    console.log('If the browser does not open, please visit:');
    console.log('');

    // Get terminal width or default to 80
    const terminalWidth = process.stdout.columns || 80;
    const separatorLength = Math.min(terminalWidth - 2, 80);
    const separator = '━'.repeat(separatorLength);

    console.log(separator);
    console.log(
      'COPY THE ENTIRE URL BELOW (select all text between the lines):',
    );
    console.log(separator);
    console.log(authUrl);
    console.log(separator);
    console.log('');
    console.log(
      '💡 TIP: Triple-click to select the entire URL, then copy and paste it into your browser.',
    );
    console.log(
      '⚠️  Make sure to copy the COMPLETE URL - it may wrap across multiple lines.',
    );
    console.log('');

    // Start callback server
    const callbackPromise = this.startCallbackServer(pkceParams.state);

    // Open browser securely
    try {
      await openBrowserSecurely(authUrl);
    } catch (error) {
      console.warn(
        'Failed to open browser automatically:',
        getErrorMessage(error),
      );
    }

    // Wait for callback
    const { code } = await callbackPromise;

    console.log('\nAuthorization code received, exchanging for tokens...');

    // Exchange code for tokens
    const tokenResponse = await this.exchangeCodeForToken(
      config,
      code,
      pkceParams.codeVerifier,
      mcpServerUrl,
    );

    // Convert to our token format
    if (!tokenResponse.access_token) {
      throw new Error('No access token received from token endpoint');
    }

<<<<<<< HEAD
    const token: MCPOAuthToken = {
=======
    const token: OAuthToken = {
>>>>>>> 76553622
      accessToken: tokenResponse.access_token,
      tokenType: tokenResponse.token_type || 'Bearer',
      refreshToken: tokenResponse.refresh_token,
      scope: tokenResponse.scope,
    };

    if (tokenResponse.expires_in) {
      token.expiresAt = Date.now() + tokenResponse.expires_in * 1000;
    }

    // Save token
    try {
      await MCPOAuthTokenStorage.saveToken(
        serverName,
        token,
        config.clientId,
        config.tokenUrl,
        mcpServerUrl,
      );
      console.log('Authentication successful! Token saved.');

      // Verify token was saved
      const savedToken = await MCPOAuthTokenStorage.getToken(serverName);
      if (savedToken && savedToken.token && savedToken.token.accessToken) {
        const tokenPreview =
          savedToken.token.accessToken.length > 20
            ? `${savedToken.token.accessToken.substring(0, 20)}...`
            : '[token]';
        console.log(`Token verification successful: ${tokenPreview}`);
      } else {
        console.error(
          'Token verification failed: token not found or invalid after save',
        );
      }
    } catch (saveError) {
      console.error(`Failed to save token: ${getErrorMessage(saveError)}`);
      throw saveError;
    }

    return token;
  }

  /**
   * Get a valid access token for an MCP server, refreshing if necessary.
   *
   * @param serverName The name of the MCP server
   * @param config OAuth configuration
   * @returns A valid access token or null if not authenticated
   */
  static async getValidToken(
    serverName: string,
    config: MCPOAuthConfig,
  ): Promise<string | null> {
    console.debug(`Getting valid token for server: ${serverName}`);
    const credentials = await MCPOAuthTokenStorage.getToken(serverName);

    if (!credentials) {
      console.debug(`No credentials found for server: ${serverName}`);
      return null;
    }

    const { token } = credentials;
    console.debug(
      `Found token for server: ${serverName}, expired: ${MCPOAuthTokenStorage.isTokenExpired(token)}`,
    );

    // Check if token is expired
    if (!MCPOAuthTokenStorage.isTokenExpired(token)) {
      console.debug(`Returning valid token for server: ${serverName}`);
      return token.accessToken;
    }

    // Try to refresh if we have a refresh token
    if (token.refreshToken && config.clientId && credentials.tokenUrl) {
      try {
        console.log(`Refreshing expired token for MCP server: ${serverName}`);

        const newTokenResponse = await this.refreshAccessToken(
          config,
          token.refreshToken,
          credentials.tokenUrl,
          credentials.mcpServerUrl,
        );

        // Update stored token
        const newToken: OAuthToken = {
          accessToken: newTokenResponse.access_token,
          tokenType: newTokenResponse.token_type,
          refreshToken: newTokenResponse.refresh_token || token.refreshToken,
          scope: newTokenResponse.scope || token.scope,
        };

        if (newTokenResponse.expires_in) {
          newToken.expiresAt = Date.now() + newTokenResponse.expires_in * 1000;
        }

        await MCPOAuthTokenStorage.saveToken(
          serverName,
          newToken,
          config.clientId,
          credentials.tokenUrl,
          credentials.mcpServerUrl,
        );

        return newToken.accessToken;
      } catch (error) {
        console.error(`Failed to refresh token: ${getErrorMessage(error)}`);
        // Remove invalid token
        await MCPOAuthTokenStorage.removeToken(serverName);
      }
    }

    return null;
  }
}<|MERGE_RESOLUTION|>--- conflicted
+++ resolved
@@ -777,11 +777,7 @@
       throw new Error('No access token received from token endpoint');
     }
 
-<<<<<<< HEAD
-    const token: MCPOAuthToken = {
-=======
     const token: OAuthToken = {
->>>>>>> 76553622
       accessToken: tokenResponse.access_token,
       tokenType: tokenResponse.token_type || 'Bearer',
       refreshToken: tokenResponse.refresh_token,
