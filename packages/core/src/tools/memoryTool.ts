--- conflicted
+++ resolved
@@ -8,9 +8,9 @@
   BaseDeclarativeTool,
   BaseToolInvocation,
   Kind,
+  ToolResult,
   ToolEditConfirmationDetails,
   ToolConfirmationOutcome,
-  ToolResult,
 } from './tools.js';
 import { FunctionDeclaration } from '@google/genai';
 import * as fs from 'fs/promises';
@@ -133,57 +133,21 @@
   return '\n\n';
 }
 
-<<<<<<< HEAD
-export class MemoryTool
-  extends BaseTool<SaveMemoryParams, ToolResult>
-  implements ModifiableDeclarativeTool<SaveMemoryParams>
-{
-  private static readonly allowlist: Set<string> = new Set();
-
-  static readonly Name: string = memoryToolSchemaData.name!;
-  constructor() {
-    super(
-      MemoryTool.Name,
-      'Save Memory',
-      memoryToolDescription,
-      Icon.LightBulb,
-      memoryToolSchemaData.parametersJsonSchema as Record<string, unknown>,
-    );
-  }
-
-  getDescription(params: SaveMemoryParams): string {
-    const scope = params.scope || 'global';
-    const memoryFilePath = getMemoryFilePath(scope);
-    return `in ${tildeifyPath(memoryFilePath)} (${scope})`;
-=======
 /**
  * Reads the current content of the memory file
  */
-async function readMemoryFileContent(): Promise<string> {
+async function readMemoryFileContent(
+  scope: 'global' | 'project' = 'global',
+): Promise<string> {
   try {
-    return await fs.readFile(getGlobalMemoryFilePath(), 'utf-8');
+    return await fs.readFile(getMemoryFilePath(scope), 'utf-8');
   } catch (err) {
     const error = err as Error & { code?: string };
     if (!(error instanceof Error) || error.code !== 'ENOENT') throw err;
     return '';
->>>>>>> 25821739
-  }
-}
-
-<<<<<<< HEAD
-  /**
-   * Reads the current content of the memory file
-   */
-  private async readMemoryFileContent(
-    scope: 'global' | 'project' = 'global',
-  ): Promise<string> {
-    try {
-      return await fs.readFile(getMemoryFilePath(scope), 'utf-8');
-    } catch (err) {
-      const error = err as Error & { code?: string };
-      if (!(error instanceof Error) || error.code !== 'ENOENT') throw err;
-      return '';
-=======
+  }
+}
+
 /**
  * Computes the new content that would result from adding a memory entry
  */
@@ -210,7 +174,6 @@
     );
     if (endOfSectionIndex === -1) {
       endOfSectionIndex = currentContent.length; // End of file
->>>>>>> 25821739
     }
 
     const beforeSectionMarker = currentContent
@@ -236,15 +199,16 @@
   private static readonly allowlist: Set<string> = new Set();
 
   getDescription(): string {
-    const memoryFilePath = getGlobalMemoryFilePath();
-    return `in ${tildeifyPath(memoryFilePath)}`;
+    const scope = this.params.scope || 'global';
+    const memoryFilePath = getMemoryFilePath(scope);
+    return `in ${tildeifyPath(memoryFilePath)} (${scope})`;
   }
 
   override async shouldConfirmExecute(
     _abortSignal: AbortSignal,
   ): Promise<ToolEditConfirmationDetails | false> {
     // If scope is not specified, prompt the user to choose
-    if (!params.scope) {
+    if (!this.params.scope) {
       const globalPath = tildeifyPath(getMemoryFilePath('global'));
       const projectPath = tildeifyPath(getMemoryFilePath('project'));
 
@@ -253,9 +217,9 @@
         title: `Choose Memory Storage Location`,
         fileName: 'Memory Storage Options',
         filePath: '',
-        fileDiff: `Choose where to save this memory:\n\n"${params.fact}"\n\nOptions:\n- Global: ${globalPath} (shared across all projects)\n- Project: ${projectPath} (current project only)\n\nPlease specify the scope parameter: "global" or "project"`,
+        fileDiff: `Choose where to save this memory:\n\n"${this.params.fact}"\n\nOptions:\n- Global: ${globalPath} (shared across all projects)\n- Project: ${projectPath} (current project only)\n\nPlease specify the scope parameter: "global" or "project"`,
         originalContent: '',
-        newContent: `Memory to save: ${params.fact}\n\nScope options:\n- global: ${globalPath}\n- project: ${projectPath}`,
+        newContent: `Memory to save: ${this.params.fact}\n\nScope options:\n- global: ${globalPath}\n- project: ${projectPath}`,
         onConfirm: async (_outcome: ToolConfirmationOutcome) => {
           // This will be handled by the execution flow
         },
@@ -263,7 +227,7 @@
       return confirmationDetails;
     }
 
-    const scope = params.scope;
+    const scope = this.params.scope;
     const memoryFilePath = getMemoryFilePath(scope);
     const allowlistKey = `${memoryFilePath}_${scope}`;
 
@@ -271,16 +235,11 @@
       return false;
     }
 
-<<<<<<< HEAD
     // Read current content of the memory file
-    const currentContent = await this.readMemoryFileContent(scope);
+    const currentContent = await readMemoryFileContent(scope);
 
     // Calculate the new content that will be written to the memory file
-    const newContent = this.computeNewContent(currentContent, params.fact);
-=======
-    const currentContent = await readMemoryFileContent();
     const newContent = computeNewContent(currentContent, this.params.fact);
->>>>>>> 25821739
 
     const fileName = path.basename(memoryFilePath);
     const fileDiff = Diff.createPatch(
@@ -312,174 +271,6 @@
   async execute(_signal: AbortSignal): Promise<ToolResult> {
     const { fact, modified_by_user, modified_content } = this.params;
 
-    try {
-      if (modified_by_user && modified_content !== undefined) {
-        // User modified the content in external editor, write it directly
-        await fs.mkdir(path.dirname(getGlobalMemoryFilePath()), {
-          recursive: true,
-        });
-        await fs.writeFile(
-          getGlobalMemoryFilePath(),
-          modified_content,
-          'utf-8',
-        );
-        const successMessage = `Okay, I've updated the memory file with your modifications.`;
-        return {
-          llmContent: JSON.stringify({
-            success: true,
-            message: successMessage,
-          }),
-          returnDisplay: successMessage,
-        };
-      } else {
-        // Use the normal memory entry logic
-        await MemoryTool.performAddMemoryEntry(
-          fact,
-          getGlobalMemoryFilePath(),
-          {
-            readFile: fs.readFile,
-            writeFile: fs.writeFile,
-            mkdir: fs.mkdir,
-          },
-        );
-        const successMessage = `Okay, I've remembered that: "${fact}"`;
-        return {
-          llmContent: JSON.stringify({
-            success: true,
-            message: successMessage,
-          }),
-          returnDisplay: successMessage,
-        };
-      }
-    } catch (error) {
-      const errorMessage =
-        error instanceof Error ? error.message : String(error);
-      console.error(
-        `[MemoryTool] Error executing save_memory for fact "${fact}": ${errorMessage}`,
-      );
-      return {
-        llmContent: JSON.stringify({
-          success: false,
-          error: `Failed to save memory. Detail: ${errorMessage}`,
-        }),
-        returnDisplay: `Error saving memory: ${errorMessage}`,
-      };
-    }
-  }
-}
-
-export class MemoryTool
-  extends BaseDeclarativeTool<SaveMemoryParams, ToolResult>
-  implements ModifiableDeclarativeTool<SaveMemoryParams>
-{
-  static readonly Name: string = memoryToolSchemaData.name!;
-  constructor() {
-    super(
-      MemoryTool.Name,
-      'Save Memory',
-      memoryToolDescription,
-      Kind.Think,
-      memoryToolSchemaData.parametersJsonSchema as Record<string, unknown>,
-    );
-  }
-
-  override validateToolParams(params: SaveMemoryParams): string | null {
-    const errors = SchemaValidator.validate(
-      this.schema.parametersJsonSchema,
-      params,
-    );
-    if (errors) {
-      return errors;
-    }
-
-    if (params.fact.trim() === '') {
-      return 'Parameter "fact" must be a non-empty string.';
-    }
-
-    return null;
-  }
-
-  protected createInvocation(params: SaveMemoryParams) {
-    return new MemoryToolInvocation(params);
-  }
-
-  static async performAddMemoryEntry(
-    text: string,
-    memoryFilePath: string,
-    fsAdapter: {
-      readFile: (path: string, encoding: 'utf-8') => Promise<string>;
-      writeFile: (
-        path: string,
-        data: string,
-        encoding: 'utf-8',
-      ) => Promise<void>;
-      mkdir: (
-        path: string,
-        options: { recursive: boolean },
-      ) => Promise<string | undefined>;
-    },
-  ): Promise<void> {
-    let processedText = text.trim();
-    // Remove leading hyphens and spaces that might be misinterpreted as markdown list items
-    processedText = processedText.replace(/^(-+\s*)+/, '').trim();
-    const newMemoryItem = `- ${processedText}`;
-
-    try {
-      await fsAdapter.mkdir(path.dirname(memoryFilePath), { recursive: true });
-      let content = '';
-      try {
-        content = await fsAdapter.readFile(memoryFilePath, 'utf-8');
-      } catch (_e) {
-        // File doesn't exist, will be created with header and item.
-      }
-
-      const headerIndex = content.indexOf(MEMORY_SECTION_HEADER);
-
-      if (headerIndex === -1) {
-        // Header not found, append header and then the entry
-        const separator = ensureNewlineSeparation(content);
-        content += `${separator}${MEMORY_SECTION_HEADER}\n${newMemoryItem}\n`;
-      } else {
-        // Header found, find where to insert the new memory entry
-        const startOfSectionContent =
-          headerIndex + MEMORY_SECTION_HEADER.length;
-        let endOfSectionIndex = content.indexOf('\n## ', startOfSectionContent);
-        if (endOfSectionIndex === -1) {
-          endOfSectionIndex = content.length; // End of file
-        }
-
-        const beforeSectionMarker = content
-          .substring(0, startOfSectionContent)
-          .trimEnd();
-        let sectionContent = content
-          .substring(startOfSectionContent, endOfSectionIndex)
-          .trimEnd();
-        const afterSectionMarker = content.substring(endOfSectionIndex);
-
-        sectionContent += `\n${newMemoryItem}`;
-        content =
-          `${beforeSectionMarker}\n${sectionContent.trimStart()}\n${afterSectionMarker}`.trimEnd() +
-          '\n';
-      }
-      await fsAdapter.writeFile(memoryFilePath, content, 'utf-8');
-    } catch (error) {
-      console.error(
-        `[MemoryTool] Error adding memory entry to ${memoryFilePath}:`,
-        error,
-      );
-      throw new Error(
-        `[MemoryTool] Failed to add memory entry: ${error instanceof Error ? error.message : String(error)}`,
-      );
-    }
-  }
-
-<<<<<<< HEAD
-  async execute(
-    params: SaveMemoryParams,
-    _signal: AbortSignal,
-  ): Promise<ToolResult> {
-    const { fact, modified_by_user, modified_content } = params;
-
     if (!fact || typeof fact !== 'string' || fact.trim() === '') {
       const errorMessage = 'Parameter "fact" must be a non-empty string.';
       return {
@@ -489,7 +280,7 @@
     }
 
     // If scope is not specified, prompt the user to choose
-    if (!params.scope) {
+    if (!this.params.scope) {
       const errorMessage =
         'Please specify where to save this memory. Use scope parameter: "global" for user-level (~/.qwen/QWEN.md) or "project" for current project (./QWEN.md).';
       return {
@@ -498,7 +289,7 @@
       };
     }
 
-    const scope = params.scope;
+    const scope = this.params.scope;
     const memoryFilePath = getMemoryFilePath(scope);
 
     try {
@@ -547,27 +338,123 @@
       };
     }
   }
+}
+
+export class MemoryTool
+  extends BaseDeclarativeTool<SaveMemoryParams, ToolResult>
+  implements ModifiableDeclarativeTool<SaveMemoryParams>
+{
+  static readonly Name: string = memoryToolSchemaData.name!;
+  constructor() {
+    super(
+      MemoryTool.Name,
+      'Save Memory',
+      memoryToolDescription,
+      Kind.Think,
+      memoryToolSchemaData.parametersJsonSchema as Record<string, unknown>,
+    );
+  }
+
+  override validateToolParams(params: SaveMemoryParams): string | null {
+    const errors = SchemaValidator.validate(
+      this.schema.parametersJsonSchema,
+      params,
+    );
+    if (errors) {
+      return errors;
+    }
+
+    if (params.fact.trim() === '') {
+      return 'Parameter "fact" must be a non-empty string.';
+    }
+
+    return null;
+  }
+
+  protected createInvocation(params: SaveMemoryParams) {
+    return new MemoryToolInvocation(params);
+  }
+
+  static async performAddMemoryEntry(
+    text: string,
+    memoryFilePath: string,
+    fsAdapter: {
+      readFile: (path: string, encoding: 'utf-8') => Promise<string>;
+      writeFile: (
+        path: string,
+        data: string,
+        encoding: 'utf-8',
+      ) => Promise<void>;
+      mkdir: (
+        path: string,
+        options: { recursive: boolean },
+      ) => Promise<string | undefined>;
+    },
+  ): Promise<void> {
+    let processedText = text.trim();
+    // Remove leading hyphens and spaces that might be misinterpreted as markdown list items
+    processedText = processedText.replace(/^(-+\s*)+/, '').trim();
+    const newMemoryItem = `- ${processedText}`;
+
+    try {
+      await fsAdapter.mkdir(path.dirname(memoryFilePath), { recursive: true });
+      let content = '';
+      try {
+        content = await fsAdapter.readFile(memoryFilePath, 'utf-8');
+      } catch (_e) {
+        // File doesn't exist, will be created with header and item.
+      }
+
+      const headerIndex = content.indexOf(MEMORY_SECTION_HEADER);
+
+      if (headerIndex === -1) {
+        // Header not found, append header and then the entry
+        const separator = ensureNewlineSeparation(content);
+        content += `${separator}${MEMORY_SECTION_HEADER}\n${newMemoryItem}\n`;
+      } else {
+        // Header found, find where to insert the new memory entry
+        const startOfSectionContent =
+          headerIndex + MEMORY_SECTION_HEADER.length;
+        let endOfSectionIndex = content.indexOf('\n## ', startOfSectionContent);
+        if (endOfSectionIndex === -1) {
+          endOfSectionIndex = content.length; // End of file
+        }
+
+        const beforeSectionMarker = content
+          .substring(0, startOfSectionContent)
+          .trimEnd();
+        let sectionContent = content
+          .substring(startOfSectionContent, endOfSectionIndex)
+          .trimEnd();
+        const afterSectionMarker = content.substring(endOfSectionIndex);
+
+        sectionContent += `\n${newMemoryItem}`;
+        content =
+          `${beforeSectionMarker}\n${sectionContent.trimStart()}\n${afterSectionMarker}`.trimEnd() +
+          '\n';
+      }
+      await fsAdapter.writeFile(memoryFilePath, content, 'utf-8');
+    } catch (error) {
+      console.error(
+        `[MemoryTool] Error adding memory entry to ${memoryFilePath}:`,
+        error,
+      );
+      throw new Error(
+        `[MemoryTool] Failed to add memory entry: ${error instanceof Error ? error.message : String(error)}`,
+      );
+    }
+  }
 
   getModifyContext(_abortSignal: AbortSignal): ModifyContext<SaveMemoryParams> {
     return {
       getFilePath: (params: SaveMemoryParams) =>
         getMemoryFilePath(params.scope || 'global'),
       getCurrentContent: async (params: SaveMemoryParams): Promise<string> =>
-        this.readMemoryFileContent(params.scope || 'global'),
+        readMemoryFileContent(params.scope || 'global'),
       getProposedContent: async (params: SaveMemoryParams): Promise<string> => {
         const scope = params.scope || 'global';
-        const currentContent = await this.readMemoryFileContent(scope);
-        return this.computeNewContent(currentContent, params.fact);
-=======
-  getModifyContext(_abortSignal: AbortSignal): ModifyContext<SaveMemoryParams> {
-    return {
-      getFilePath: (_params: SaveMemoryParams) => getGlobalMemoryFilePath(),
-      getCurrentContent: async (_params: SaveMemoryParams): Promise<string> =>
-        readMemoryFileContent(),
-      getProposedContent: async (params: SaveMemoryParams): Promise<string> => {
-        const currentContent = await readMemoryFileContent();
+        const currentContent = await readMemoryFileContent(scope);
         return computeNewContent(currentContent, params.fact);
->>>>>>> 25821739
       },
       createUpdatedParams: (
         _oldContent: string,
