--- conflicted
+++ resolved
@@ -56,10 +56,7 @@
  */
 export interface BaseToolCallProps {
   toolCall: ToolCallData;
-<<<<<<< HEAD
-=======
   // Optional timeline flags for rendering connector line cropping
->>>>>>> 57a684ad
   isFirst?: boolean;
   isLast?: boolean;
 }
