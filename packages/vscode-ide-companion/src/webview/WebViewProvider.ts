/**
 * @license
 * Copyright 2025 Qwen Team
 * SPDX-License-Identifier: Apache-2.0
 */

import * as vscode from 'vscode';
import { QwenAgentManager } from '../services/qwenAgentManager.js';
import { ConversationStore } from '../services/conversationStore.js';
import type { AcpPermissionRequest } from '../types/acpTypes.js';
<<<<<<< HEAD
import { CliManager } from '../cli/cliManager.js';
=======
>>>>>>> e9036daa
import { PanelManager } from '../webview/PanelManager.js';
import { MessageHandler } from '../webview/MessageHandler.js';
import { WebViewContent } from '../webview/WebViewContent.js';
import { getFileName } from './utils/webviewUtils.js';
import { type ApprovalModeValue } from '../types/approvalModeValueTypes.js';
import { isAuthenticationRequiredError } from '../utils/authErrors.js';

export class WebViewProvider {
  private panelManager: PanelManager;
  private messageHandler: MessageHandler;
  private agentManager: QwenAgentManager;
  private conversationStore: ConversationStore;
  private disposables: vscode.Disposable[] = [];
  private agentInitialized = false; // Track if agent has been initialized
  // Track a pending permission request and its resolver so extension commands
  // can "simulate" user choice from the command palette (e.g. after accepting
  // a diff, auto-allow read/execute, or auto-reject on cancel).
  private pendingPermissionRequest: AcpPermissionRequest | null = null;
  private pendingPermissionResolve: ((optionId: string) => void) | null = null;
  // Track current ACP mode id to influence permission/diff behavior
  private currentModeId: ApprovalModeValue | null = null;

  constructor(
    private context: vscode.ExtensionContext,
    private extensionUri: vscode.Uri,
  ) {
    this.agentManager = new QwenAgentManager();
    this.conversationStore = new ConversationStore(context);
    this.panelManager = new PanelManager(extensionUri, () => {
      // Panel dispose callback
      this.disposables.forEach((d) => d.dispose());
    });
    this.messageHandler = new MessageHandler(
      this.agentManager,
      this.conversationStore,
      null,
      (message) => this.sendMessageToWebView(message),
    );

    // Set login handler for /login command - direct force re-login
    this.messageHandler.setLoginHandler(async () => {
      await this.forceReLogin();
    });

    // Setup agent callbacks
    this.agentManager.onMessage((message) => {
      // Do not suppress messages during checkpoint saves.
      // Checkpoint persistence now writes directly to disk and should not
      // generate ACP session/update traffic. Suppressing here could drop
      // legitimate history replay messages (e.g., session/load) or
      // assistant replies when a new prompt starts while an async save is
      // still finishing.
      this.sendMessageToWebView({
        type: 'message',
        data: message,
      });
    });

    this.agentManager.onStreamChunk((chunk: string) => {
      // Always forward stream chunks; do not gate on checkpoint saves.
      // See note in onMessage() above.
      this.messageHandler.appendStreamContent(chunk);
      this.sendMessageToWebView({
        type: 'streamChunk',
        data: { chunk },
      });
    });

    // Setup thought chunk handler
    this.agentManager.onThoughtChunk((chunk: string) => {
      // Always forward thought chunks; do not gate on checkpoint saves.
      this.messageHandler.appendStreamContent(chunk);
      this.sendMessageToWebView({
        type: 'thoughtChunk',
        data: { chunk },
      });
    });

    // Surface available modes and current mode (from ACP initialize)
    this.agentManager.onModeInfo((info) => {
      try {
        const current = (info?.currentModeId || null) as
          | 'plan'
          | 'default'
          | 'auto-edit'
          | 'yolo'
          | null;
        this.currentModeId = current;
      } catch (_error) {
        // Ignore error when parsing mode info
      }
      this.sendMessageToWebView({
        type: 'modeInfo',
        data: info || {},
      });
    });

    // Surface mode changes (from ACP or immediate set_mode response)
    this.agentManager.onModeChanged((modeId) => {
      try {
        this.currentModeId = modeId;
      } catch (_error) {
        // Ignore error when setting mode id
      }
      this.sendMessageToWebView({
        type: 'modeChanged',
        data: { modeId },
      });
    });

    // Setup end-turn handler from ACP stopReason notifications
    this.agentManager.onEndTurn((reason) => {
      // Ensure WebView exits streaming state even if no explicit streamEnd was emitted elsewhere
      this.sendMessageToWebView({
        type: 'streamEnd',
        data: {
          timestamp: Date.now(),
          reason: reason || 'end_turn',
        },
      });
    });

    // Note: Tool call updates are handled in handleSessionUpdate within QwenAgentManager
    // and sent via onStreamChunk callback
    this.agentManager.onToolCall((update) => {
      // Always surface tool calls; they are part of the live assistant flow.
      // Cast update to access sessionUpdate property
      const updateData = update as unknown as Record<string, unknown>;

      // Determine message type from sessionUpdate field
      // If sessionUpdate is missing, infer from content:
      // - If has kind/title/rawInput, it's likely initial tool_call
      // - If only has status/content updates, it's tool_call_update
      let messageType = updateData.sessionUpdate as string | undefined;
      if (!messageType) {
        // Infer type: if has kind or title, assume initial call; otherwise update
        if (updateData.kind || updateData.title || updateData.rawInput) {
          messageType = 'tool_call';
        } else {
          messageType = 'tool_call_update';
        }
      }

      this.sendMessageToWebView({
        type: 'toolCall',
        data: {
          type: messageType,
          ...updateData,
        },
      });
    });

    // Setup plan handler
    this.agentManager.onPlan((entries) => {
      this.sendMessageToWebView({
        type: 'plan',
        data: { entries },
      });
    });

    this.agentManager.onPermissionRequest(
      async (request: AcpPermissionRequest) => {
        // Auto-approve in auto/yolo mode (no UI, no diff)
        if (this.isAutoMode()) {
          const options = request.options || [];
          const pick = (substr: string) =>
            options.find((o) =>
              (o.optionId || '').toLowerCase().includes(substr),
            )?.optionId;
          const pickByKind = (k: string) =>
            options.find((o) => (o.kind || '').toLowerCase().includes(k))
              ?.optionId;
          const optionId =
            pick('allow_once') ||
            pickByKind('allow') ||
            pick('proceed') ||
            options[0]?.optionId ||
            'allow_once';
          return optionId;
        }

        // Send permission request to WebView
        this.sendMessageToWebView({
          type: 'permissionRequest',
          data: request,
        });

        // Wait for user response
        return new Promise((resolve) => {
          // cache the pending request and its resolver so commands can resolve it
          this.pendingPermissionRequest = request;
          this.pendingPermissionResolve = (optionId: string) => {
            try {
              resolve(optionId);
            } finally {
              // Always clear pending state
              this.pendingPermissionRequest = null;
              this.pendingPermissionResolve = null;
              // Also instruct the webview UI to close its drawer if it is open
              this.sendMessageToWebView({
                type: 'permissionResolved',
                data: { optionId },
              });
              // If allowed/proceeded, close any open qwen-diff editors and suppress re-open briefly
              const isCancel =
                optionId === 'cancel' ||
                optionId.toLowerCase().includes('reject');
              if (!isCancel) {
                try {
                  void vscode.commands.executeCommand('qwen.diff.closeAll');
                } catch (err) {
                  console.warn(
                    '[WebViewProvider] Failed to close diffs after allow (resolver):',
                    err,
                  );
                }
                try {
                  void vscode.commands.executeCommand(
                    'qwen.diff.suppressBriefly',
                  );
                } catch (err) {
                  console.warn(
                    '[WebViewProvider] Failed to suppress diffs briefly:',
                    err,
                  );
                }
              }
            }
          };
          const handler = (message: {
            type: string;
            data: { optionId: string };
          }) => {
            if (message.type !== 'permissionResponse') {
              return;
            }

            const optionId = message.data.optionId || '';

            // 1) First resolve the optionId back to ACP so the agent isn't blocked
            this.pendingPermissionResolve?.(optionId);

            // 2) If user cancelled/rejected, proactively stop current generation
            const isCancel =
              optionId === 'cancel' ||
              optionId.toLowerCase().includes('reject');

            if (isCancel) {
              // Fire and forget – do not block the ACP resolve
              (async () => {
                try {
                  // Stop server-side generation
                  await this.agentManager.cancelCurrentPrompt();
                } catch (err) {
                  console.warn(
                    '[WebViewProvider] cancelCurrentPrompt error:',
                    err,
                  );
                }

                // Ensure the webview exits streaming state immediately
                this.sendMessageToWebView({
                  type: 'streamEnd',
                  data: { timestamp: Date.now(), reason: 'user_cancelled' },
                });

                // Synthesize a failed tool_call_update to match CLI UX
                try {
                  const toolCallId =
                    (request.toolCall as { toolCallId?: string } | undefined)
                      ?.toolCallId || '';
                  const title =
                    (request.toolCall as { title?: string } | undefined)
                      ?.title || '';
                  // Normalize kind for UI – fall back to 'execute'
                  let kind = ((
                    request.toolCall as { kind?: string } | undefined
                  )?.kind || 'execute') as string;
                  if (!kind && title) {
                    const t = title.toLowerCase();
                    if (t.includes('read') || t.includes('cat')) {
                      kind = 'read';
                    } else if (t.includes('write') || t.includes('edit')) {
                      kind = 'edit';
                    } else {
                      kind = 'execute';
                    }
                  }

                  this.sendMessageToWebView({
                    type: 'toolCall',
                    data: {
                      type: 'tool_call_update',
                      toolCallId,
                      title,
                      kind,
                      status: 'failed',
                      // Best-effort pass-through (used by UI hints)
                      rawInput: (request.toolCall as { rawInput?: unknown })
                        ?.rawInput,
                      locations: (
                        request.toolCall as {
                          locations?: Array<{
                            path: string;
                            line?: number | null;
                          }>;
                        }
                      )?.locations,
                    },
                  });
                } catch (err) {
                  console.warn(
                    '[WebViewProvider] failed to synthesize failed tool_call_update:',
                    err,
                  );
                }
              })();
            }
            // If user allowed/proceeded, proactively close any open qwen-diff editors and suppress re-open briefly
            else {
              try {
                void vscode.commands.executeCommand('qwen.diff.closeAll');
              } catch (err) {
                console.warn(
                  '[WebViewProvider] Failed to close diffs after allow:',
                  err,
                );
              }
              try {
                void vscode.commands.executeCommand(
                  'qwen.diff.suppressBriefly',
                );
              } catch (err) {
                console.warn(
                  '[WebViewProvider] Failed to suppress diffs briefly:',
                  err,
                );
              }
            }
          };
          // Store handler in message handler
          this.messageHandler.setPermissionHandler(handler);
        });
      },
    );
  }

  async show(): Promise<void> {
    const panel = this.panelManager.getPanel();

    if (panel) {
      // Reveal the existing panel
      this.panelManager.revealPanel(true);
      this.panelManager.captureTab();
      return;
    }

    // Create new panel
    const isNewPanel = await this.panelManager.createPanel();

    if (!isNewPanel) {
      return; // Failed to create panel
    }

    const newPanel = this.panelManager.getPanel();
    if (!newPanel) {
      return;
    }

    // Set up state serialization
    newPanel.onDidChangeViewState(() => {
      console.log(
        '[WebViewProvider] Panel view state changed, triggering serialization check',
      );
    });

    // Capture the Tab that corresponds to our WebviewPanel
    this.panelManager.captureTab();

    // Auto-lock editor group when opened in new column
    await this.panelManager.autoLockEditorGroup();

    newPanel.webview.html = WebViewContent.generate(
      newPanel,
      this.extensionUri,
    );

    // Handle messages from WebView
    newPanel.webview.onDidReceiveMessage(
      async (message: { type: string; data?: unknown }) => {
        // Suppress UI-originated diff opens in auto/yolo mode
        if (message.type === 'openDiff' && this.isAutoMode()) {
          return;
        }
        // Allow webview to request updating the VS Code tab title
        if (message.type === 'updatePanelTitle') {
          const title = String(
            (message.data as { title?: unknown } | undefined)?.title ?? '',
          ).trim();
          const panelRef = this.panelManager.getPanel();
          if (panelRef) {
            panelRef.title = title || 'Qwen Code';
          }
          return;
        }
        await this.messageHandler.route(message);
      },
      null,
      this.disposables,
    );

    // Listen for view state changes (no pin/lock; just keep tab reference fresh)
    this.panelManager.registerViewStateChangeHandler(this.disposables);

    // Register panel dispose handler
    this.panelManager.registerDisposeHandler(this.disposables);

    // Listen for active editor changes and notify WebView
    const editorChangeDisposable = vscode.window.onDidChangeActiveTextEditor(
      (editor) => {
        // If switching to a non-text editor (like webview), keep the last state
        if (!editor) {
          // Don't update - keep previous state
          return;
        }

        const filePath = editor.document.uri.fsPath || null;
        const fileName = filePath ? getFileName(filePath) : null;

        // Get selection info if there is any selected text
        let selectionInfo = null;
        if (editor && !editor.selection.isEmpty) {
          const selection = editor.selection;
          selectionInfo = {
            startLine: selection.start.line + 1,
            endLine: selection.end.line + 1,
          };
        }

        // Update last known state

        this.sendMessageToWebView({
          type: 'activeEditorChanged',
          data: { fileName, filePath, selection: selectionInfo },
        });
      },
    );
    this.disposables.push(editorChangeDisposable);

    // Listen for text selection changes
    const selectionChangeDisposable =
      vscode.window.onDidChangeTextEditorSelection((event) => {
        const editor = event.textEditor;
        if (editor === vscode.window.activeTextEditor) {
          const filePath = editor.document.uri.fsPath || null;
          const fileName = filePath ? getFileName(filePath) : null;

          // Get selection info if there is any selected text
          let selectionInfo = null;
          if (!event.selections[0].isEmpty) {
            const selection = event.selections[0];
            selectionInfo = {
              startLine: selection.start.line + 1,
              endLine: selection.end.line + 1,
            };
          }

          // Update last known state

          this.sendMessageToWebView({
            type: 'activeEditorChanged',
            data: { fileName, filePath, selection: selectionInfo },
          });

          // Mode callbacks are registered in constructor; no-op here
        }
      });
    this.disposables.push(selectionChangeDisposable);

    // Send initial active editor state to WebView
    const initialEditor = vscode.window.activeTextEditor;
    if (initialEditor) {
      const filePath = initialEditor.document.uri.fsPath || null;
      const fileName = filePath ? getFileName(filePath) : null;

      let selectionInfo = null;
      if (!initialEditor.selection.isEmpty) {
        const selection = initialEditor.selection;
        selectionInfo = {
          startLine: selection.start.line + 1,
          endLine: selection.end.line + 1,
        };
      }

      this.sendMessageToWebView({
        type: 'activeEditorChanged',
        data: { fileName, filePath, selection: selectionInfo },
      });
    }

    // Attempt to restore authentication state and initialize connection
    console.log(
      '[WebViewProvider] Attempting to restore auth state and connection...',
    );
    await this.attemptAuthStateRestoration();
  }

  /**
   * Attempt to restore authentication state and initialize connection
   * This is called when the webview is first shown
   */
  private async attemptAuthStateRestoration(): Promise<void> {
    try {
      console.log('[WebViewProvider] Attempting connection...');
      // Attempt a connection to detect prior auth without forcing login
      await this.initializeAgentConnection({ autoAuthenticate: false });
    } catch (error) {
      console.error(
        '[WebViewProvider] Error in attemptAuthStateRestoration:',
        error,
      );
      await this.initializeEmptyConversation();
    }
  }

  /**
   * Initialize agent connection and session
   * Can be called from show() or via /login command
   */
  async initializeAgentConnection(options?: {
    autoAuthenticate?: boolean;
  }): Promise<void> {
    return this.doInitializeAgentConnection(options);
  }

  /**
   * Internal: perform actual connection/initialization (no auth locking).
   */
  private async doInitializeAgentConnection(options?: {
    autoAuthenticate?: boolean;
  }): Promise<void> {
    const autoAuthenticate = options?.autoAuthenticate ?? true;
    const run = async () => {
      const workspaceFolder = vscode.workspace.workspaceFolders?.[0];
      const workingDir = workspaceFolder?.uri.fsPath || process.cwd();

      console.log(
        '[WebViewProvider] Starting initialization, workingDir:',
        workingDir,
      );
      console.log(
        `[WebViewProvider] Using CLI-managed authentication (autoAuth=${autoAuthenticate})`,
      );

<<<<<<< HEAD
      // Check if CLI is installed before attempting to connect
      const cliDetection = await CliManager.detectQwenCli();

      if (!cliDetection.isInstalled) {
        console.log(
          '[WebViewProvider] Qwen CLI not detected, skipping agent connection',
        );
        console.log(
          '[WebViewProvider] CLI detection error:',
          cliDetection.error,
        );

        // Show VSCode notification with installation option
        await CliInstaller.promptInstallation();

        // Initialize empty conversation (can still browse history)
        await this.initializeEmptyConversation();
      } else {
        console.log(
          '[WebViewProvider] Qwen CLI detected, attempting connection...',
        );
        console.log('[WebViewProvider] CLI path:', cliDetection.cliPath);
        console.log('[WebViewProvider] CLI version:', cliDetection.version);

        // Perform version check with throttled notifications
        const versionChecker = CliManager.getInstance(this.context);
        await versionChecker.checkCliVersion(true); // Silent check to avoid popup spam

        try {
          console.log('[WebViewProvider] Connecting to agent...');

          // Pass the detected CLI path to ensure we use the correct installation
          const connectResult = await this.agentManager.connect(
            workingDir,
            cliDetection.cliPath,
            options,
          );
          console.log('[WebViewProvider] Agent connected successfully');
          this.agentInitialized = true;

          // If authentication is required and autoAuthenticate is false,
          // send authState message and return without creating session
          if (connectResult.requiresAuth && !autoAuthenticate) {
            console.log(
              '[WebViewProvider] Authentication required but auto-auth disabled, sending authState and returning',
            );
            this.sendMessageToWebView({
              type: 'authState',
              data: { authenticated: false },
            });
            // Initialize empty conversation to allow browsing history
            await this.initializeEmptyConversation();
            return;
          }

          if (connectResult.requiresAuth) {
            this.sendMessageToWebView({
              type: 'authState',
              data: { authenticated: false },
            });
          }

          // Load messages from the current Qwen session
          const sessionReady = await this.loadCurrentSessionMessages(options);

          if (sessionReady) {
            // Notify webview that agent is connected
            this.sendMessageToWebView({
              type: 'agentConnected',
              data: {},
            });
          } else {
            console.log(
              '[WebViewProvider] Session creation deferred until user logs in.',
            );
          }
        } catch (_error) {
          console.error('[WebViewProvider] Agent connection error:', _error);
          vscode.window.showWarningMessage(
            `Failed to connect to Qwen CLI: ${_error}\nYou can still use the chat UI, but messages won't be sent to AI.`,
          );
          // Fallback to empty conversation
          await this.initializeEmptyConversation();
=======
      const bundledCliEntry = vscode.Uri.joinPath(
        this.extensionUri,
        'dist',
        'qwen-cli',
        'cli.js',
      ).fsPath;

      try {
        console.log('[WebViewProvider] Connecting to bundled agent...');
        console.log('[WebViewProvider] Bundled CLI entry:', bundledCliEntry);

        await this.agentManager.connect(workingDir, bundledCliEntry);
        console.log('[WebViewProvider] Agent connected successfully');
        this.agentInitialized = true;

        // Load messages from the current Qwen session
        await this.loadCurrentSessionMessages();

        // Notify webview that agent is connected
        this.sendMessageToWebView({
          type: 'agentConnected',
          data: {},
        });
      } catch (_error) {
        console.error('[WebViewProvider] Agent connection error:', _error);
        vscode.window.showWarningMessage(
          `Failed to start bundled Qwen Code CLI: ${_error}\nYou can still use the chat UI, but messages won't be sent to AI.`,
        );
        // Fallback to empty conversation
        await this.initializeEmptyConversation();
>>>>>>> e9036daa

        // Notify webview that agent connection failed
        this.sendMessageToWebView({
          type: 'agentConnectionError',
          data: {
            message: _error instanceof Error ? _error.message : String(_error),
          },
        });
      }
    };

    return run();
  }

  /**
   * Force re-login by clearing auth cache and reconnecting
   * Called when user explicitly uses /login command
   */
  async forceReLogin(): Promise<void> {
    console.log('[WebViewProvider] Force re-login requested');

    return vscode.window.withProgress(
      {
        location: vscode.ProgressLocation.Notification,
        cancellable: false,
      },
      async (progress) => {
        try {
          progress.report({ message: 'Preparing sign-in...' });

          // Disconnect existing connection if any
          if (this.agentInitialized) {
            try {
              this.agentManager.disconnect();
              console.log('[WebViewProvider] Existing connection disconnected');
            } catch (_error) {
              console.log('[WebViewProvider] Error disconnecting:', _error);
            }
            this.agentInitialized = false;
          }

          // Wait a moment for cleanup to complete
          await new Promise((resolve) => setTimeout(resolve, 300));

          progress.report({
            message: 'Connecting to CLI and starting sign-in...',
          });

          // Reinitialize connection (will trigger fresh authentication)
          await this.doInitializeAgentConnection({ autoAuthenticate: true });
          console.log(
            '[WebViewProvider] Force re-login completed successfully',
          );

          // Send success notification to WebView
          this.sendMessageToWebView({
            type: 'loginSuccess',
            data: { message: 'Successfully logged in!' },
          });
        } catch (_error) {
          console.error('[WebViewProvider] Force re-login failed:', _error);
          console.error(
            '[WebViewProvider] Error stack:',
            _error instanceof Error ? _error.stack : 'N/A',
          );

          // Send error notification to WebView
          this.sendMessageToWebView({
            type: 'loginError',
            data: {
              message: `Login failed: ${_error instanceof Error ? _error.message : String(_error)}`,
            },
          });

          throw _error;
        }
      },
    );
  }

  /**
   * Refresh connection without clearing auth cache
   * Called when restoring WebView after VSCode restart
   */
  async refreshConnection(): Promise<void> {
    console.log('[WebViewProvider] Refresh connection requested');

    // Disconnect existing connection if any
    if (this.agentInitialized) {
      try {
        this.agentManager.disconnect();
        console.log('[WebViewProvider] Existing connection disconnected');
      } catch (_error) {
        console.log('[WebViewProvider] Error disconnecting:', _error);
      }
      this.agentInitialized = false;
    }

    // Wait a moment for cleanup to complete
    await new Promise((resolve) => setTimeout(resolve, 500));

    // Reinitialize connection (will use cached auth if available)
    try {
      await this.initializeAgentConnection();
      console.log(
        '[WebViewProvider] Connection refresh completed successfully',
      );

      // Notify webview that agent is connected after refresh
      this.sendMessageToWebView({
        type: 'agentConnected',
        data: {},
      });
    } catch (_error) {
      console.error('[WebViewProvider] Connection refresh failed:', _error);

      // Notify webview that agent connection failed after refresh
      this.sendMessageToWebView({
        type: 'agentConnectionError',
        data: {
          message: _error instanceof Error ? _error.message : String(_error),
        },
      });

      throw _error;
    }
  }

  /**
   * Load messages from current Qwen session
   * Skips session restoration and creates a new session directly
   */
  private async loadCurrentSessionMessages(options?: {
    autoAuthenticate?: boolean;
  }): Promise<boolean> {
    const autoAuthenticate = options?.autoAuthenticate ?? true;
    let sessionReady = false;
    try {
      console.log(
        '[WebViewProvider] Initializing with new session (skipping restoration)',
      );

      const workspaceFolder = vscode.workspace.workspaceFolders?.[0];
      const workingDir = workspaceFolder?.uri.fsPath || process.cwd();

      // avoid creating another session if connect() already created one.
      if (!this.agentManager.currentSessionId) {
        if (!autoAuthenticate) {
          console.log(
            '[WebViewProvider] Skipping ACP session creation until user logs in.',
          );
          this.sendMessageToWebView({
            type: 'authState',
            data: { authenticated: false },
          });
        } else {
          try {
            await this.agentManager.createNewSession(workingDir, {
              autoAuthenticate,
            });
            console.log('[WebViewProvider] ACP session created successfully');
            sessionReady = true;
          } catch (sessionError) {
            const requiresAuth = isAuthenticationRequiredError(sessionError);
            if (requiresAuth && !autoAuthenticate) {
              console.log(
                '[WebViewProvider] ACP session requires authentication; waiting for explicit login.',
              );
              this.sendMessageToWebView({
                type: 'authState',
                data: { authenticated: false },
              });
            } else {
              console.error(
                '[WebViewProvider] Failed to create ACP session:',
                sessionError,
              );
              vscode.window.showWarningMessage(
                `Failed to create ACP session: ${sessionError}. You may need to authenticate first.`,
              );
            }
          }
        }
      } else {
        console.log(
          '[WebViewProvider] Existing ACP session detected, skipping new session creation',
        );
        sessionReady = true;
      }

      await this.initializeEmptyConversation();
    } catch (_error) {
      console.error(
        '[WebViewProvider] Failed to load session messages:',
        _error,
      );
      vscode.window.showErrorMessage(
        `Failed to load session messages: ${_error}`,
      );
      await this.initializeEmptyConversation();
      return false;
    }

    return sessionReady;
  }

  /**
   * Initialize an empty conversation
   * Creates a new conversation and notifies WebView
   */
  private async initializeEmptyConversation(): Promise<void> {
    try {
      console.log('[WebViewProvider] Initializing empty conversation');
      const newConv = await this.conversationStore.createConversation();
      this.messageHandler.setCurrentConversationId(newConv.id);
      this.sendMessageToWebView({
        type: 'conversationLoaded',
        data: newConv,
      });
      console.log(
        '[WebViewProvider] Empty conversation initialized:',
        this.messageHandler.getCurrentConversationId(),
      );
    } catch (_error) {
      console.error(
        '[WebViewProvider] Failed to initialize conversation:',
        _error,
      );
      // Send empty state to WebView as fallback
      this.sendMessageToWebView({
        type: 'conversationLoaded',
        data: { id: 'temp', messages: [] },
      });
    }
  }

  /**
   * Send message to WebView
   */
  private sendMessageToWebView(message: unknown): void {
    const panel = this.panelManager.getPanel();
    panel?.webview.postMessage(message);
  }

  /**
   * Whether there is a pending permission decision awaiting an option.
   */
  hasPendingPermission(): boolean {
    return !!this.pendingPermissionResolve;
  }

  /** Get current ACP mode id (if known). */
  getCurrentModeId(): ApprovalModeValue | null {
    return this.currentModeId;
  }

  /** True if diffs/permissions should be auto-handled without prompting. */
  isAutoMode(): boolean {
    return this.currentModeId === 'auto-edit' || this.currentModeId === 'yolo';
  }

  /** Used by extension to decide if diffs should be suppressed. */
  shouldSuppressDiff(): boolean {
    return this.isAutoMode();
  }

  /**
   * Simulate selecting a permission option while a request drawer is open.
   * The choice can be a concrete optionId or a shorthand intent.
   */
  respondToPendingPermission(
    choice: { optionId: string } | 'accept' | 'allow' | 'reject' | 'cancel',
  ): void {
    if (!this.pendingPermissionResolve || !this.pendingPermissionRequest) {
      return; // nothing to do
    }

    const options = this.pendingPermissionRequest.options || [];

    const pickByKind = (substr: string, preferOnce = false) => {
      const lc = substr.toLowerCase();
      const filtered = options.filter((o) =>
        (o.kind || '').toLowerCase().includes(lc),
      );
      if (preferOnce) {
        const once = filtered.find((o) =>
          (o.optionId || '').toLowerCase().includes('once'),
        );
        if (once) {
          return once.optionId;
        }
      }
      return filtered[0]?.optionId;
    };

    const pickByOptionId = (substr: string) =>
      options.find((o) => (o.optionId || '').toLowerCase().includes(substr))
        ?.optionId;

    let optionId: string | undefined;

    if (typeof choice === 'object') {
      optionId = choice.optionId;
    } else {
      const c = choice.toLowerCase();
      if (c === 'accept' || c === 'allow') {
        // Prefer an allow_once/proceed_once style option, then any allow/proceed
        optionId =
          pickByKind('allow', true) ||
          pickByOptionId('proceed_once') ||
          pickByKind('allow') ||
          pickByOptionId('proceed') ||
          options[0]?.optionId; // last resort: first option
      } else if (c === 'cancel' || c === 'reject') {
        // Prefer explicit cancel, then a reject option
        optionId =
          options.find((o) => o.optionId === 'cancel')?.optionId ||
          pickByKind('reject') ||
          pickByOptionId('cancel') ||
          pickByOptionId('reject') ||
          'cancel';
      }
    }

    if (!optionId) {
      return;
    }

    try {
      this.pendingPermissionResolve(optionId);
    } catch (_error) {
      console.warn(
        '[WebViewProvider] respondToPendingPermission failed:',
        _error,
      );
    }
  }

  /**
   * Reset agent initialization state
   * Call this when auth cache is cleared to force re-authentication
   */
  resetAgentState(): void {
    console.log('[WebViewProvider] Resetting agent state');
    this.agentInitialized = false;
    // Disconnect existing connection
    this.agentManager.disconnect();
  }

  /**
   * Restore an existing WebView panel (called during VSCode restart)
   * This sets up the panel with all event listeners
   */
  async restorePanel(panel: vscode.WebviewPanel): Promise<void> {
    console.log('[WebViewProvider] Restoring WebView panel');
    console.log(
      '[WebViewProvider] Using CLI-managed authentication in restore',
    );
    this.panelManager.setPanel(panel);

    // Ensure restored tab title starts from default label
    try {
      panel.title = 'Qwen Code';
    } catch (e) {
      console.warn(
        '[WebViewProvider] Failed to reset restored panel title:',
        e,
      );
    }

    panel.webview.html = WebViewContent.generate(panel, this.extensionUri);

    // Handle messages from WebView (restored panel)
    panel.webview.onDidReceiveMessage(
      async (message: { type: string; data?: unknown }) => {
        // Suppress UI-originated diff opens in auto/yolo mode
        if (message.type === 'openDiff' && this.isAutoMode()) {
          return;
        }
        if (message.type === 'updatePanelTitle') {
          const title = String(
            (message.data as { title?: unknown } | undefined)?.title ?? '',
          ).trim();
          const panelRef = this.panelManager.getPanel();
          if (panelRef) {
            panelRef.title = title || 'Qwen Code';
          }
          return;
        }
        await this.messageHandler.route(message);
      },
      null,
      this.disposables,
    );

    // Register view state change handler
    this.panelManager.registerViewStateChangeHandler(this.disposables);

    // Register dispose handler
    this.panelManager.registerDisposeHandler(this.disposables);

    // Listen for active editor changes and notify WebView
    const editorChangeDisposable = vscode.window.onDidChangeActiveTextEditor(
      (editor) => {
        // If switching to a non-text editor (like webview), keep the last state
        if (!editor) {
          // Don't update - keep previous state
          return;
        }

        const filePath = editor.document.uri.fsPath || null;
        const fileName = filePath ? getFileName(filePath) : null;

        // Get selection info if there is any selected text
        let selectionInfo = null;
        if (editor && !editor.selection.isEmpty) {
          const selection = editor.selection;
          selectionInfo = {
            startLine: selection.start.line + 1,
            endLine: selection.end.line + 1,
          };
        }

        // Update last known state

        this.sendMessageToWebView({
          type: 'activeEditorChanged',
          data: { fileName, filePath, selection: selectionInfo },
        });
      },
    );
    this.disposables.push(editorChangeDisposable);

    // Send initial active editor state to WebView
    const initialEditor = vscode.window.activeTextEditor;
    if (initialEditor) {
      const filePath = initialEditor.document.uri.fsPath || null;
      const fileName = filePath ? getFileName(filePath) : null;

      let selectionInfo = null;
      if (!initialEditor.selection.isEmpty) {
        const selection = initialEditor.selection;
        selectionInfo = {
          startLine: selection.start.line + 1,
          endLine: selection.end.line + 1,
        };
      }

      this.sendMessageToWebView({
        type: 'activeEditorChanged',
        data: { fileName, filePath, selection: selectionInfo },
      });
    }

    // Listen for text selection changes (restore path)
    const selectionChangeDisposableRestore =
      vscode.window.onDidChangeTextEditorSelection((event) => {
        const editor = event.textEditor;
        if (editor === vscode.window.activeTextEditor) {
          const filePath = editor.document.uri.fsPath || null;
          const fileName = filePath ? getFileName(filePath) : null;

          // Get selection info if there is any selected text
          let selectionInfo = null;
          if (!event.selections[0].isEmpty) {
            const selection = event.selections[0];
            selectionInfo = {
              startLine: selection.start.line + 1,
              endLine: selection.end.line + 1,
            };
          }

          // Update last known state

          this.sendMessageToWebView({
            type: 'activeEditorChanged',
            data: { fileName, filePath, selection: selectionInfo },
          });
        }
      });
    this.disposables.push(selectionChangeDisposableRestore);

    // Capture the tab reference on restore
    this.panelManager.captureTab();

    console.log('[WebViewProvider] Panel restored successfully');

    // Attempt to restore authentication state and initialize connection
    console.log(
      '[WebViewProvider] Attempting to restore auth state and connection after restore...',
    );
    await this.attemptAuthStateRestoration();
  }

  /**
   * Get the current state for serialization
   * This is used when VSCode restarts to restore the WebView
   */
  getState(): {
    conversationId: string | null;
    agentInitialized: boolean;
  } {
    console.log('[WebViewProvider] Getting state for serialization');
    console.log(
      '[WebViewProvider] Current conversationId:',
      this.messageHandler.getCurrentConversationId(),
    );
    console.log(
      '[WebViewProvider] Current agentInitialized:',
      this.agentInitialized,
    );
    const state = {
      conversationId: this.messageHandler.getCurrentConversationId(),
      agentInitialized: this.agentInitialized,
    };
    console.log('[WebViewProvider] Returning state:', state);
    return state;
  }

  /**
   * Get the current panel
   */
  getPanel(): vscode.WebviewPanel | null {
    return this.panelManager.getPanel();
  }

  /**
   * Restore state after VSCode restart
   */
  restoreState(state: {
    conversationId: string | null;
    agentInitialized: boolean;
  }): void {
    console.log('[WebViewProvider] Restoring state:', state);
    this.messageHandler.setCurrentConversationId(state.conversationId);
    this.agentInitialized = state.agentInitialized;
    console.log(
      '[WebViewProvider] State restored. agentInitialized:',
      this.agentInitialized,
    );

    // Reload content after restore
    const panel = this.panelManager.getPanel();
    if (panel) {
      panel.webview.html = WebViewContent.generate(panel, this.extensionUri);
    }
  }

  /**
   * Create a new session in the current panel
   * This is called when the user clicks the "New Session" button
   */
  async createNewSession(): Promise<void> {
    // WebView mode - create new session via agent manager
    try {
      const workspaceFolder = vscode.workspace.workspaceFolders?.[0];
      const workingDir = workspaceFolder?.uri.fsPath || process.cwd();

      // Create new Qwen session via agent manager
      await this.agentManager.createNewSession(workingDir);

      // Clear current conversation UI
      this.sendMessageToWebView({
        type: 'conversationCleared',
        data: {},
      });
    } catch (_error) {
      console.error('[WebViewProvider] Failed to create new session:', _error);
      vscode.window.showErrorMessage(`Failed to create new session: ${_error}`);
    }
  }

  /**
   * Dispose the WebView provider and clean up resources
   */
  dispose(): void {
    this.panelManager.dispose();
    this.agentManager.disconnect();
    this.disposables.forEach((d) => d.dispose());
  }
}<|MERGE_RESOLUTION|>--- conflicted
+++ resolved
@@ -8,10 +8,6 @@
 import { QwenAgentManager } from '../services/qwenAgentManager.js';
 import { ConversationStore } from '../services/conversationStore.js';
 import type { AcpPermissionRequest } from '../types/acpTypes.js';
-<<<<<<< HEAD
-import { CliManager } from '../cli/cliManager.js';
-=======
->>>>>>> e9036daa
 import { PanelManager } from '../webview/PanelManager.js';
 import { MessageHandler } from '../webview/MessageHandler.js';
 import { WebViewContent } from '../webview/WebViewContent.js';
@@ -566,34 +562,36 @@
         `[WebViewProvider] Using CLI-managed authentication (autoAuth=${autoAuthenticate})`,
       );
 
-<<<<<<< HEAD
-      // Check if CLI is installed before attempting to connect
-      const cliDetection = await CliManager.detectQwenCli();
-
-      if (!cliDetection.isInstalled) {
-        console.log(
-          '[WebViewProvider] Qwen CLI not detected, skipping agent connection',
+      const bundledCliEntry = vscode.Uri.joinPath(
+        this.extensionUri,
+        'dist',
+        'qwen-cli',
+        'cli.js',
+      ).fsPath;
+
+      try {
+        console.log('[WebViewProvider] Connecting to bundled agent...');
+        console.log('[WebViewProvider] Bundled CLI entry:', bundledCliEntry);
+
+        await this.agentManager.connect(workingDir, bundledCliEntry);
+        console.log('[WebViewProvider] Agent connected successfully');
+        this.agentInitialized = true;
+
+        // Load messages from the current Qwen session
+        await this.loadCurrentSessionMessages();
+
+        // Notify webview that agent is connected
+        this.sendMessageToWebView({
+          type: 'agentConnected',
+          data: {},
+        });
+      } catch (_error) {
+        console.error('[WebViewProvider] Agent connection error:', _error);
+        vscode.window.showWarningMessage(
+          `Failed to start bundled Qwen Code CLI: ${_error}\nYou can still use the chat UI, but messages won't be sent to AI.`,
         );
-        console.log(
-          '[WebViewProvider] CLI detection error:',
-          cliDetection.error,
-        );
-
-        // Show VSCode notification with installation option
-        await CliInstaller.promptInstallation();
-
-        // Initialize empty conversation (can still browse history)
+        // Fallback to empty conversation
         await this.initializeEmptyConversation();
-      } else {
-        console.log(
-          '[WebViewProvider] Qwen CLI detected, attempting connection...',
-        );
-        console.log('[WebViewProvider] CLI path:', cliDetection.cliPath);
-        console.log('[WebViewProvider] CLI version:', cliDetection.version);
-
-        // Perform version check with throttled notifications
-        const versionChecker = CliManager.getInstance(this.context);
-        await versionChecker.checkCliVersion(true); // Silent check to avoid popup spam
 
         try {
           console.log('[WebViewProvider] Connecting to agent...');
@@ -601,7 +599,7 @@
           // Pass the detected CLI path to ensure we use the correct installation
           const connectResult = await this.agentManager.connect(
             workingDir,
-            cliDetection.cliPath,
+            bundledCliEntry,
             options,
           );
           console.log('[WebViewProvider] Agent connected successfully');
@@ -650,46 +648,16 @@
           );
           // Fallback to empty conversation
           await this.initializeEmptyConversation();
-=======
-      const bundledCliEntry = vscode.Uri.joinPath(
-        this.extensionUri,
-        'dist',
-        'qwen-cli',
-        'cli.js',
-      ).fsPath;
-
-      try {
-        console.log('[WebViewProvider] Connecting to bundled agent...');
-        console.log('[WebViewProvider] Bundled CLI entry:', bundledCliEntry);
-
-        await this.agentManager.connect(workingDir, bundledCliEntry);
-        console.log('[WebViewProvider] Agent connected successfully');
-        this.agentInitialized = true;
-
-        // Load messages from the current Qwen session
-        await this.loadCurrentSessionMessages();
-
-        // Notify webview that agent is connected
-        this.sendMessageToWebView({
-          type: 'agentConnected',
-          data: {},
-        });
-      } catch (_error) {
-        console.error('[WebViewProvider] Agent connection error:', _error);
-        vscode.window.showWarningMessage(
-          `Failed to start bundled Qwen Code CLI: ${_error}\nYou can still use the chat UI, but messages won't be sent to AI.`,
-        );
-        // Fallback to empty conversation
-        await this.initializeEmptyConversation();
->>>>>>> e9036daa
-
-        // Notify webview that agent connection failed
-        this.sendMessageToWebView({
-          type: 'agentConnectionError',
-          data: {
-            message: _error instanceof Error ? _error.message : String(_error),
-          },
-        });
+
+          // Notify webview that agent connection failed
+          this.sendMessageToWebView({
+            type: 'agentConnectionError',
+            data: {
+              message:
+                _error instanceof Error ? _error.message : String(_error),
+            },
+          });
+        }
       }
     };
 
