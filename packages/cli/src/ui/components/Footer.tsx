/**
 * @license
 * Copyright 2025 Google LLC
 * SPDX-License-Identifier: Apache-2.0
 */

import React from 'react';
import { Box, Text } from 'ink';
<<<<<<< HEAD
import { Colors } from '../colors.js';
import {
  shortenPath,
  tildeifyPath,
  tokenLimit,
} from '@qwen-code/qwen-code-core';
=======
import { theme } from '../semantic-colors.js';
import { shortenPath, tildeifyPath } from '@google/gemini-cli-core';
>>>>>>> 5349c4d0
import { ConsoleSummaryDisplay } from './ConsoleSummaryDisplay.js';
import process from 'node:process';
import path from 'node:path';
import Gradient from 'ink-gradient';
import { MemoryUsageDisplay } from './MemoryUsageDisplay.js';
import { ContextUsageDisplay } from './ContextUsageDisplay.js';
import { DebugProfiler } from './DebugProfiler.js';

import { useTerminalSize } from '../hooks/useTerminalSize.js';
import { isNarrowWidth } from '../utils/isNarrowWidth.js';

interface FooterProps {
  model: string;
  targetDir: string;
  branchName?: string;
  debugMode: boolean;
  debugMessage: string;
  corgiMode: boolean;
  errorCount: number;
  showErrorDetails: boolean;
  showMemoryUsage?: boolean;
  promptTokenCount: number;
  nightly: boolean;
  vimMode?: string;
}

export const Footer: React.FC<FooterProps> = ({
  model,
  targetDir,
  branchName,
  debugMode,
  debugMessage,
  corgiMode,
  errorCount,
  showErrorDetails,
  showMemoryUsage,
  promptTokenCount,
  nightly,
  vimMode,
}) => {
  const { columns: terminalWidth } = useTerminalSize();

  const isNarrow = isNarrowWidth(terminalWidth);

  // Adjust path length based on terminal width
  const pathLength = Math.max(20, Math.floor(terminalWidth * 0.4));
  const displayPath = isNarrow
    ? path.basename(tildeifyPath(targetDir))
    : shortenPath(tildeifyPath(targetDir), pathLength);

  return (
    <Box
      justifyContent="space-between"
      width="100%"
      flexDirection={isNarrow ? 'column' : 'row'}
      alignItems={isNarrow ? 'flex-start' : 'center'}
    >
      <Box>
        {debugMode && <DebugProfiler />}
        {vimMode && <Text color={theme.text.secondary}>[{vimMode}] </Text>}
        {nightly ? (
          <Gradient colors={theme.ui.gradient}>
            <Text>
              {displayPath}
              {branchName && <Text> ({branchName}*)</Text>}
            </Text>
          </Gradient>
        ) : (
          <Text color={theme.text.link}>
            {displayPath}
            {branchName && (
              <Text color={theme.text.secondary}> ({branchName}*)</Text>
            )}
          </Text>
        )}
        {debugMode && (
          <Text color={theme.status.error}>
            {' ' + (debugMessage || '--debug')}
          </Text>
        )}
      </Box>

      {/* Middle Section: Centered Sandbox Info */}
      <Box
        flexGrow={isNarrow ? 0 : 1}
        alignItems="center"
        justifyContent={isNarrow ? 'flex-start' : 'center'}
        display="flex"
        paddingX={isNarrow ? 0 : 1}
        paddingTop={isNarrow ? 1 : 0}
      >
        {process.env.SANDBOX && process.env.SANDBOX !== 'sandbox-exec' ? (
          <Text color="green">
            {process.env.SANDBOX.replace(/^gemini-(?:cli-)?/, '')}
          </Text>
        ) : process.env.SANDBOX === 'sandbox-exec' ? (
          <Text color={theme.status.warning}>
            macOS Seatbelt{' '}
            <Text color={theme.text.secondary}>
              ({process.env.SEATBELT_PROFILE})
            </Text>
          </Text>
        ) : (
          <Text color={theme.status.error}>
            no sandbox <Text color={theme.text.secondary}>(see /docs)</Text>
          </Text>
        )}
      </Box>

      {/* Right Section: Gemini Label and Console Summary */}
      <Box alignItems="center" paddingTop={isNarrow ? 1 : 0}>
        <Text color={theme.text.accent}>
          {isNarrow ? '' : ' '}
          {model}{' '}
          <ContextUsageDisplay
            promptTokenCount={promptTokenCount}
            model={model}
          />
        </Text>
        {corgiMode && (
          <Text>
            <Text color={theme.ui.symbol}>| </Text>
            <Text color={theme.status.error}>▼</Text>
            <Text color={theme.text.primary}>(´</Text>
            <Text color={theme.status.error}>ᴥ</Text>
            <Text color={theme.text.primary}>`)</Text>
            <Text color={theme.status.error}>▼ </Text>
          </Text>
        )}
        {!showErrorDetails && errorCount > 0 && (
          <Box>
            <Text color={theme.ui.symbol}>| </Text>
            <ConsoleSummaryDisplay errorCount={errorCount} />
          </Box>
        )}
        {showMemoryUsage && <MemoryUsageDisplay />}
      </Box>
    </Box>
  );
};<|MERGE_RESOLUTION|>--- conflicted
+++ resolved
@@ -6,17 +6,8 @@
 
 import React from 'react';
 import { Box, Text } from 'ink';
-<<<<<<< HEAD
-import { Colors } from '../colors.js';
-import {
-  shortenPath,
-  tildeifyPath,
-  tokenLimit,
-} from '@qwen-code/qwen-code-core';
-=======
 import { theme } from '../semantic-colors.js';
-import { shortenPath, tildeifyPath } from '@google/gemini-cli-core';
->>>>>>> 5349c4d0
+import { shortenPath, tildeifyPath } from '@qwen-code/qwen-code-core';
 import { ConsoleSummaryDisplay } from './ConsoleSummaryDisplay.js';
 import process from 'node:process';
 import path from 'node:path';
