--- conflicted
+++ resolved
@@ -14,13 +14,8 @@
   Config,
   GeminiClient,
   ShellExecutionResult,
-<<<<<<< HEAD
-  ShellExecutionService,
 } from '@qwen-code/qwen-code-core';
-=======
-} from '@google/gemini-cli-core';
-import { isBinary, ShellExecutionService } from '@google/gemini-cli-core';
->>>>>>> 76553622
+import { isBinary, ShellExecutionService } from '@qwen-code/qwen-code-core';
 import { type PartListUnion } from '@google/genai';
 import type { UseHistoryManagerReturn } from './useHistoryManager.js';
 import { SHELL_COMMAND_NAME } from '../constants.js';
